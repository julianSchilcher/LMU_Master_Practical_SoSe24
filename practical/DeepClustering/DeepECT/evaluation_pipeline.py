--- conflicted
+++ resolved
@@ -20,15 +20,10 @@
 from practical.DeepClustering.DeepECT.evaluation.experiments.pre_training.vae.stacked_ae import stacked_ae
 
 from practical.DeepClustering.DeepECT.baseline_hierachical.ae_plus import *
-<<<<<<< HEAD
 from practical.DeepClustering.DeepECT.baseline_hierachical.methods import \
     idec_hierarchical_clustpy
 from practical.DeepClustering.DeepECT.deepect import DeepECT
-=======
-from practical.DeepClustering.DeepECT.baseline_hierachical.methods import (
-    idec_hierarchical_clustpy
-)
->>>>>>> 22417798
+
 
 
 class DatasetType(Enum):
@@ -576,21 +571,12 @@
 
 if __name__ == "__main__":
 
-<<<<<<< HEAD
     # Load the MNIST dataset and evaluate flat and hierarchical clustering
     flat_results, _ = evaluate_one_seed(
         init_autoencoder=FeedforwardAutoencoder, dataset_type=DatasetType.MNIST, seed=42
     )
     print(_)
     # evaluation(init_autoencoder=FeedforwardAutoencoder, dataset_type=DatasetType.USPS, seed=42)
-=======
-    # Load the dataset and evaluate flat and hierarchical clustering (stacked autoencoder)
-    flat_results_stack, hierarchical_results_stack = evaluate(
-        init_autoencoder=stacked_ae, autoencoder_standard=False, dataset_type=DatasetType.USPS, seed=42)
-    flat_results, hierarchical_results = evaluate(init_autoencoder=FeedforwardAutoencoder,  autoencoder_standard=True, dataset_type=DatasetType.USPS, seed=42)
-    print(flat_results_stack, hierarchical_results_stack)
-    print(flat_results, hierarchical_results)
->>>>>>> 22417798
     # evaluation(init_autoencoder=FeedforwardAutoencoder, dataset_type=DatasetType.REUTERS, seed=42)
     # evaluation(init_autoencoder=FeedforwardAutoencoder, dataset_type=DatasetType.FASHION_MNIST, seed=42)
 

import torch
import numpy as np
from sklearn.utils import check_random_state
from sklearn.cluster import KMeans
from clustpy.deep import predict_batchwise, encode_batchwise
from clustpy.deep._utils import set_torch_seed
from clustpy.deep._train_utils import get_standard_initial_deep_clustering_setting
from typing import List, Tuple, Union

import torch.utils
import torch.utils.data


class Cluster_Node:
    """
    This class represents a cluster node within a binary cluster tree. Each node in a cluster tree represents a cluster. The cluster is
    stored through its center (self.center). During the assignment of a new minibatch to the cluster tree, each node stores the samples which are
    nearest to its center (self.assignments).
    The centers of leaf nodes are optimized through autograd, whereas the center of inner nodes are adapted analytically with weights for each of its
    child stored in self.weights.
    """

    def __init__(
        self,
        center: np.ndarray,
        device: torch.device,
        id: int = 0,
    ) -> "Cluster_Node":
        """
        Constructor for class Cluster_Node

        Parameters
        ----------
        center : np.array
            the initial center for this node
        device : torch.device
            device to be trained on

        Returns
        -------
        Cluster_Node object
        """
        self.device = device
        self.left_child = None
        self.right_child = None
        self.weight = torch.tensor(1.0)
        self.center = torch.nn.Parameter(
            torch.tensor(
                center, requires_grad=True, device=self.device, dtype=torch.float
            )
        )
        self.assignments: Union[torch.Tensor | None] = None
        self.sum_squared_dist: Union[torch.Tensor | None] = None
        self.id = id

    def is_leaf_node(self):
        """
        Tests wether the this node is a leaf node.

        Returns
        -------
        boolean
            True if the node is a leaf node else False
        """
        return self.left_child is None and self.right_child is None

    def from_leaf_to_inner(self):
        """
        Converts a leaf node to an inner node. Weights for its child are initialised and the centers are not trainable anymore.

        """
        # inner node on cpu
        self.center = self.center.data.cpu()  # retrieve data tensor from nn.Parameters
        self.center.requires_grad = False
        self.left_child.weight = torch.tensor(1.0)
        self.right_child.weight = torch.tensor(1.0)

    def set_childs(
        self,
        optimizer: Union[torch.optim.Optimizer | None],
        left_child_centers: np.ndarray,
        right_child_centers: np.ndarray,
        split: int = 0,
        ):
        """
        Set new childs to this cluster node and therefore changes this node to an inner node.

        Parameters
        ----------
        left_child_centers : np.array
            initial centers for the left child
        right_child_centers : np.array
            initial centers for the right child
        split : int
            indicates the current split count (max count of clusters)

        """
        self.left_child = Cluster_Node(left_child_centers, self.device, split + 1)
        self.right_child = Cluster_Node(right_child_centers, self.device, split + 2)
        self.from_leaf_to_inner()

        if optimizer is not None:
            optimizer.add_param_group({"params": self.left_child.center})
            optimizer.add_param_group({"params": self.right_child.center})

    def clear_assignments(self):
        self.assignments = None
        if self.left_child is not None:
            self.left_child.clear_assignments()
        if self.right_child is not None:
            self.right_child.clear_assignments()


class Cluster_Tree:
    """
    This class represents a binary cluster tree. It provides multiple functionalities used for improving the cluster tree, like calculating
    the DC and NC losses for the tree and assigning samples of a minibatch to the appropriate nodes. Furthermore it provides methods for
    growing and pruning the tree as well as the analytical adaption of the inner nodes.
    """

    def __init__(
        self, init_leafnode_centers: np.ndarray, device: torch.device
    ) -> "Cluster_Tree":
        """
        Constructor for class Cluster_Tree

        Parameters
        ----------
        init_leafnode_ceners : np.array
            the centers of the two initial leaf nodes of the tree given as a array of shape(2,#embedd_features)
        device : torch.device
            device to be trained on

        Returns
        -------
        Cluster_Tree object
        """
        # center of root can be a dummy-center since its never needed
        self.root = Cluster_Node(np.zeros(init_leafnode_centers.shape[1]), device)
        # assign the 2 initial leaf nodes with its initial centers
        self.root.set_childs(None, init_leafnode_centers[0], init_leafnode_centers[1])
        self.pruning_nodes = (
            []
        )  # stores a list of nodes which weights fall below pruning treshold during current iteration and must be pruned in next iteration

    def get_all_leaf_nodes(self) -> List[Cluster_Node]:
        """
        Returns a list of all leaf node references of this tree

         Returns
         -------
         List[Cluster_Node]
             References of all leaf nodes in the tree
        """
        leafnodes = []
        self._collect_leafnodes(self.root, leafnodes)
        return leafnodes

    def _collect_leafnodes(self, node: Cluster_Node, leafnodes: list):
        """
        Helper function for recursively collecting all leaf nodes

        Parameters
        ----------
        node : Cluster_Node
            The node where the search for leaf nodes begin
        leafnodes : list
            This list stores the leaf nodes founded by traversing the tree
        """
        if node.is_leaf_node():
            leafnodes.append(node)
        else:
            self._collect_leafnodes(node.left_child, leafnodes)
            self._collect_leafnodes(node.right_child, leafnodes)
            
    def clear_assignments_from_nodes(self):
        self.root.clear_assignments()

    def assign_to_nodes(self, minibatch_embedded: torch.tensor):
        """
        This method assigns all samples in the minibatch to its nearest nodes in the cluster tree. It is performed bottom up, so each
        sample is first assigned to its nearest leaf node. Afterwards the samples are assigned recursivley to the inner nodes by merging
        the assignments of the child node.

        Parameters
        ----------
        autoencoder: torch.nn.Module
            Autoencoder used to calculate the embeddings
        minibatch : torch.Tensor
            The minibatch with shape (#samples, #emb_features)
        """
        # retrieve all leaf nodes from the current tree
        leafnodes = self.get_all_leaf_nodes()
        # transform it into a list of leaf node centers and stack it into a tensor of shape (#leafnodes, #emb_features)
        leafnode_centers = list(map(lambda node: node.center.data, leafnodes))
        leafnode_tensor = torch.stack(leafnode_centers, dim=0) # (k, d)

        #  calculate the distance from each sample in the minibatch to all leaf nodes
        with torch.no_grad():
            distance_matrix = torch.cdist(minibatch_embedded, leafnode_tensor, p=2) # kmeans uses L_2 norm (euclidean distance) (b, k)
        distance_matrix = distance_matrix.squeeze() # (b, k)
        # the sample gets the nearest node assigned
        min_dists, assignments = torch.min(distance_matrix, dim=1)

        # for each leafnode, check which samples it has got assigned and store the assigned samples in the leafnode
        for i, node in enumerate(leafnodes):
            indices = (assignments == i).nonzero()
            if len(indices) < 1:
                node.assignments = None # store None (perhaps overwrite previous assignment)
                node.sum_squared_dist = None 
            else:
                leafnode_data = minibatch_embedded[indices.squeeze()]
                if leafnode_data.ndim == 1:
                    leafnode_data = leafnode_data[None]
                node.assignments = leafnode_data
                node.sum_squared_dist = torch.sum(min_dists[indices.squeeze()].pow(2))
                
    def _assign_to_splitnodes(self, node: Cluster_Node):
        """
        Function for recursively assigning samples to inner nodes by merging the assignments of its two childs

        Parameters
        ----------
        node : Cluster_Node
            The node where the assignmets should be stored
        """
        if node.is_leaf_node():  # base case of recursion
            return node.assignments
        else:
            # get assignments of left child
            left_assignments = self._assign_to_splitnodes(node.left_child)
            # get assignments of right child
            right_assignments = self._assign_to_splitnodes(node.right_child)
            # if one of the assignments is empty, then just use the assignments of the other node
            if left_assignments == None or right_assignments == None:
                node.assignments = (
                    left_assignments if right_assignments == None else right_assignments
                )
            else:
                # merge the assignments of the child nodes and store it in the nodes
                node.assignments = torch.cat(
                    (left_assignments, right_assignments), dim=0
                )
            return node.assignments

    def nc_loss(self) -> torch.Tensor:
        """
        Function for calculating the nc loss used for adopting the leaf node centers.

        Parameters
        ----------
        autoencoder : torch.nn.Module
            The autoencoder used for calculating the embeddings

        Returns
        -------
        loss : torch.Tensor
            the NC loss
        """
        leaf_nodes = self.get_all_leaf_nodes()
        # convert the list of leaf nodes to a list of the corresponding leaf node centers as tensors
        leafnode_centers = list(map(lambda node: node.center, leaf_nodes))
        # !!! Maybe here a problem of concatenating parameter tensors !!
        # reformat list of tensors to one sinlge tensor of shape (#leafnodes,#emb_features)
        leafnode_center_tensor = torch.stack(leafnode_centers, dim=0)

        # get the assignments for each leaf node (from the current minibatch)
        leafnode_assignments = list(map(lambda node: node.assignments, leaf_nodes))
        # calculate the center of the assignments from the current minibatch for each leaf node
        with torch.no_grad():  # embedded space should not be optimized in this loss
            leafnode_minibatch_centers = list(
                map(
                    lambda assignments: torch.sum(assignments, axis=0)
                    / len(assignments),
                    leafnode_assignments,
                )
            )
        # reformat list of tensors to one sinlge tensor of shape (#leafnodes,#emb_features)
        leafnode_minibatch_centers_tensor = torch.stack(
            leafnode_minibatch_centers, dim=0
        )

        # calculate the distance between the current leaf node centers and the center of its assigned embeddings averaged over all leaf nodes
        distance = torch.sum(
            (leafnode_center_tensor - leafnode_minibatch_centers_tensor) ** 2, axis=1
        )
        distance = torch.sqrt(distance)
        loss = torch.sum(distance) / len(leafnode_center_tensor)
        return loss

    def dc_loss(self, batchsize: int) -> torch.Tensor:
        """
        Function for calculating the overall dc loss used for improving the embedded space for a better clustering result.

        Parameters
        ----------
        autoencoder : torch.nn.Module
            The autoencoder used for calculating the embeddings
        batchsize   : int
            The batch size used for normalization here

        Returns
        -------
        loss : torch.Tensor
            the DC loss
        """
        sibling_losses = []  # storing losses for each node in tree
        number_nodes = self._calculate_sibling_loss(self.root, sibling_losses)
        number_nodes = number_nodes - 1  # exclude root node
        # make sure that each node got a loss
        assert number_nodes == len(sibling_losses)

        # transform list of losses for each node to a tensor
        sibling_losses = torch.tensor(sibling_losses)
        # calculate overall dc loss
        loss = torch.sum(sibling_losses) / (number_nodes * batchsize)
        return loss

    def _calculate_sibling_loss(
        self,
        root: Cluster_Node,
        sibling_loss: List[torch.Tensor],
    ) -> int:
        """
        Helper function for recursively calculating the dc loss for each node. The losses are stored in the given list <sibling_loss>

        Parameters
        ----------
        root : Cluster_Node
            The node for which childs (siblings) the dc loss should be calculated
        autoencoder : torch.nn.Module
            The autoencoder used for calculating the embeddings
        sibling_loss : List[torch.Tensor]
            Stores the loss for each node

        Returns
        -------
        #nodes : int
            Returns the number of nodes in the cluster tree
        """
        if root is None:
            return 0

        # Traverse the left subtree
        left_counter = self._calculate_sibling_loss(root.left_child, sibling_loss)

        # Traverse the right subtree
        right_counter = self._calculate_sibling_loss(root.right_child, sibling_loss)

        # Calculate lc loss for siblings if they exist
        if root.left_child and root.right_child:
            # calculate dc loss for left child with respect to the right child
            loss_left = self._single_sibling_loss(root.left_child, root.right_child)
            # calculate dc loss for right child with respect to the left child
            loss_right = self._single_sibling_loss(root.right_child, root.left_child)
            # store the losses
            sibling_loss.extend([loss_left, loss_right])
        return left_counter + right_counter + 1

    def _single_sibling_loss(
        self, node: Cluster_Node, sibling: Cluster_Node
    ) -> torch.Tensor:
        """
        Calculates a single dc loss for the node <node> with respect to its sibling <sibling>.

        Parameters
        ----------
        node : Cluster_Node
            The node for which the dc loss should be calculated
        sibling : Cluster_Node
            The sibling of the node for which the dc loss should be calculated
        autoencoder : torch.nn.Module
            The autoencoder used for calculating the embeddings

        Returns
        -------
        loss : torch.Tensor
            the dc loss for <node>
        """
        # calculate direction (norm) vector between <node> and <sibling>
        sibling_direction = (
            node.center.detach() - sibling.center.detach()
        ) / torch.sqrt(torch.sum((node.center.detach() - sibling.center.detach()) ** 2))
        # transform tensor from 1d to 2d
        sibling_direction = sibling_direction[None]
        # project each sample assigned to <node> in the direction of its sibling and sum up the absolute projection values for each sample
        loss = torch.sum(
            torch.abs(
                torch.matmul(
                    sibling_direction,
                    -(node.assignments - node.center.detach()).T,
                )
            )
        )
        return loss

    def adapt_inner_nodes(self, root: Cluster_Node, pruning_treshhold: float):
        """
        Function for recursively assigning samples to inner nodes by merging the assignments of its two childs

        Parameters
        ----------
        node : Cluster_Node
            The node where the assignmets should be stored
        """
        if root is None:
            return

        # Traverse the left subtree
        self.adapt_inner_nodes(root.left_child, pruning_treshhold)

        # Traverse the right subtree
        self.adapt_inner_nodes(root.right_child, pruning_treshhold)

        # adapt node based on this 2 childs
        if root.left_child and root.right_child:
            # adapt weight for left child
            root.weight[0] = 0.5*(root.weight[0] + len(root.left_child.assignments))
            # check wether this node should be pruned in next iteration
            if root.weight[0] < pruning_treshhold:
                self._nodes_to_prune.append(root.left_child)
            # adapt weight for right child
            root.weight[1] = 0.5*(root.weight[1] + len(root.right_child.assignments))
            # check wether this node should be pruned in next iteration
            if root.weight[1] < pruning_treshhold:
                self._nodes_to_prune.append(root.right_child)
            # adapt center of parent based on the new weights
            child_centers = torch.stack((root.left_child.center, root.right_child.center), dim=0)
            with torch.no_grad():
                root.center = (torch.sum(child_centers*root.weight.reshape(2,1), axis=0))/torch.sum(root.weight)

    def prune_tree(self, pruning_treshhold: float):
        """
        Prunes the tree by removing nodes with weights below the given pruning threshold.

        Args:
            pruning_treshhold (float): The threshold value for pruning. Nodes with weights below this threshold will be removed.

        Returns:
            None

        """
        def prune_node(parent: Cluster_Node, child_attr: str):
            """
            Prunes the child node of the given parent node.

            Args:
                parent (Cluster_Node): The parent node.
                child_attr (str): The attribute name of the child node to be pruned.

            Returns:
                None

            """
            child: Cluster_Node = getattr(parent, child_attr)
            if child:
                # TODO this needs to be checked
                if child.weight < pruning_treshhold or (not child.is_leaf_node() and max(child.left_child.weight if child.left_child else 0, child.right_child.weight if child.right_child else 0) >= pruning_treshhold):
                    surviving_child = None
                    if not child.is_leaf_node():
                        surviving_child = child.left_child if child.left_child and child.left_child.weight >= 0.1 else child.right_child
                    setattr(parent, child_attr, surviving_child)

        def prune_recursive(node: Cluster_Node):
            """
            Recursively prunes the tree starting from the given node.

            Args:
                node (Cluster_Node): The starting node for pruning.

            Returns:
                None

            """
            if node.left_child:
                prune_recursive(node.left_child)
            if node.right_child:
                prune_recursive(node.right_child)
            prune_node(node, 'left_child')
            prune_node(node, 'right_child')

        prune_recursive(self.root)

    def grow_tree(self, 
                  dataloader: torch.utils.data.DataLoader,
                  autoencoder: torch.nn.Module,
                  optimizer: torch.optim.Optimizer,
                  device: Union[torch.device|str]) -> None:
        """Grows the tree at the leaf node with the highest squared distance between its assignments and center.
        The distance is not normalized, so larger clusters will be chosen.

        We transform the dataset (or a representative sub-sample of it)
        onto the embedded space. Then, we determine the leaf node
        with the highest sum of squared distances between its center
        and the assigned data points. We selected this rule because it
        provides a good balance between the number of data points
        and data variance for this cluster.
        Next, we split the selected node and attach two new leaf
        nodes to it as children. We determine the initial centers for
        these new leaf nodes by applying two-means (k-means with
        k = 2) to the assigned data points.
        """
        leaf_nodes = self.get_all_leaf_nodes()
        batched_seqential_loader = torch.utils.data.DataLoader(dataloader.dataset, dataloader.batch_size, shuffle=False)
        with torch.no_grad():
            leaf_node_dist_sums = torch.zeros(len(leaf_nodes), dtype=torch.float, device="cpu")
            for batch in batched_seqential_loader:
                (x, ) = batch
                embed = autoencoder.encode(x.to(device))
                self.assign_to_nodes(embed)
                leaf_node_dist_sums += torch.stack([
                    leaf.sum_squared_dist.cpu() if leaf.sum_squared_dist is not None else torch.tensor(0, dtype=torch.float32, device="cpu")
                    for leaf in leaf_nodes
                ], dim=0)

            idx = leaf_node_dist_sums.argmax()
            highest_dist_leaf_node = leaf_nodes[idx]
            # get all assignments for highest dist leaf node
            assignments = []
            for batch in batched_seqential_loader:
                (x, ) = batch
                embed = autoencoder.encode(x.to(device))
                self.assign_to_nodes(embed)
                if highest_dist_leaf_node.assignments is not None:
                    assignments.append(highest_dist_leaf_node.assignments.cpu())
            child_assignments = KMeans(n_clusters=2, n_init="auto").fit(
                torch.cat(assignments, dim=0).numpy()
            )
            highest_dist_leaf_node.set_childs(
                optimizer,
                child_assignments.cluster_centers_[0],
                child_assignments.cluster_centers_[1],
                max([leaf.id for leaf in leaf_nodes]),
            )


class _DeepECT_Module(torch.nn.Module):
    """
    The _DeepECT_Module. Contains most of the algorithm specific procedures like the loss and tree-grow functions.


    Parameters
    ----------
    init_centers : np.ndarray
        The initial cluster centers
    augmentation_invariance : bool
        If True, augmented samples provided in custom_dataloaders[0] will be used to learn
        cluster assignments that are invariant to the augmentation transformations (default: False)

    Attributes
    ----------
    cluster_tree: Cluster_Node
    augmentation_invariance : bool
        Is augmentation invariance used
    """

    def __init__(
        self,
        init_leafnode_centers: np.ndarray,
        device: torch.device,
        augmentation_invariance: bool = False,
    ):
        super().__init__()
        self.augmentation_invariance = augmentation_invariance
        # Create initial cluster tree
        self.cluster_tree = Cluster_Tree(init_leafnode_centers, device)
        self.device = device

    def deepect_augmentation_invariance_loss(
        self, embedded: torch.Tensor, embedded_aug: torch.Tensor, alpha: float
    ) -> torch.Tensor:
        """
        Calculate the DeepECT loss of given embedded samples with augmentation invariance.

        Parameters
        ----------
        embedded : torch.Tensor
            the embedded samples
        embedded_aug : torch.Tensor
            the embedded augmented samples
        alpha : float
            the alpha value

        Returns
        -------
        loss : torch.Tensor
            the final DKM loss
        """
        # # Get loss of non-augmented data
        # squared_diffs = squared_euclidean_distance(embedded, self.centers)
        # probs = _dkm_get_probs(squared_diffs, alpha)
        # clean_loss = (squared_diffs.sqrt() * probs).sum(1).mean()
        # # Get loss of augmented data
        # squared_diffs_augmented = squared_euclidean_distance(embedded_aug, self.centers)
        # aug_loss = (squared_diffs_augmented.sqrt() * probs).sum(1).mean()
        # # average losses
        # loss = (clean_loss + aug_loss) / 2
        loss = None
        return loss

    def fit(self, autoencoder: torch.nn.Module, trainloader: torch.utils.data.DataLoader, max_iterations: int,
<<<<<<< HEAD
            grow_interval: int, pruning_threshold: float, optimizer: torch.optim.Optimizer, 
            rec_loss_fn: torch.nn.modules.loss._Loss) -> '_DeepECT_Module':
=======
            pruning_treshhold: float,
            grow_interval: int, optimizer: torch.optim.Optimizer, 
            rec_loss_fn: torch.nn.modules.loss._Loss, device: Union[torch.device|str]) -> '_DeepECT_Module':
>>>>>>> f4e2129e
        """
        Trains the _DeepECT_Module in place.

        Parameters
        ----------
        autoencoder : torch.nn.Module
            the autoencoder
        trainloader : torch.utils.data.DataLoader
            dataloader to be used for training
        max_iteratins : int
            number of iterations for the clustering procedure.
        optimizer : torch.optim.Optimizer
            the optimizer for training
        rec_loss_fn : torch.nn.modules.loss._Loss
            loss function for the reconstruction
        cluster_loss_weight : float
            weight of the clustering loss compared to the reconstruction loss

        Returns
        -------
        self : _DKM_Module
            this instance of the _DKM_Module
        """

        train_iterator = iter(trainloader)

        for e in range(max_iterations):

            self.cluster_tree.prune_tree(pruning_treshhold)                    
            if e % grow_interval == 0:
                self.cluster_tree.grow_tree(trainloader, autoencoder, optimizer, device=device)
            
            # retrieve minibatch (endless)
            try:
                # get next minibatch
                M = next(train_iterator)
            except StopIteration:
                # after full epoch shuffle again
                train_iterator = iter(trainloader)
                M = next(train_iterator)

            # assign data points to leafnodes and splitnodes 
            self.cluster_tree.assign_to_nodes(autoencoder, autoencoder.encode(M))

            # calculate loss
            nc_loss = self.cluster_tree.nc_loss()
            dc_loss = self.cluster_tree.dc_loss(len(M))
            rec_loss, embedded, reconstructed = autoencoder.loss(M, rec_loss_fn, self.device)
            
            loss = nc_loss + dc_loss + rec_loss

            # optimizer_step with gradient descent
            # !!! make sure that optimizer contains autoencoder-params and all new leaf node centers (old leaf node centers must be deleted in optimizer params)
            # ==> maybe new optimizer object after each tree grow step
            # --> Instead we can just set requires_grad to false and they won't be adjusted, but we retain the state
            # https://discuss.pytorch.org/t/optimizer-step-only-for-a-specific-group-of-parameters/177541/3

            # optimizer.zero_grad()
            # loss.backward()
            # optimizer.step()

            # adapt centers of split nodes analytically
            self.cluster_tree.adapt_inner_nodes(pruning_threshold)
            # TODO: cleanup node assignments? I think not necessary
            # self.cluster_tree.clear_assignments_from_nodes()
        return self
        
        
    def predict(self, embedded: torch.Tensor, alpha: float = 1000) -> torch.Tensor:
        # """
        # Prediction of given embedded samples. Returns the corresponding soft labels.

        # Parameters
        # ----------
        # embedded : torch.Tensor
        #     the embedded samples
        # alpha : float
        #     the alpha value (default: 1000)

        # Returns
        # -------
        # pred : torch.Tensor
        #     The predicted soft labels
        # """
        # squared_diffs = squared_euclidean_distance(embedded, self.centers)
        # pred = _dkm_get_probs(squared_diffs, alpha)
        # return pred
        pass

def _deep_ect(
    X: np.ndarray,
    batch_size: int,
    pretrain_optimizer_params: dict,
    clustering_optimizer_params: dict,
    pretrain_epochs: int,
    max_iterations: int,
    pruning_treshold: float,
    grow_interval: int,
    pruning_threshold: float,
    optimizer_class: torch.optim.Optimizer,
    rec_loss_fn: torch.nn.modules.loss._Loss,
    autoencoder: torch.nn.Module,
    embedding_size: int,
    custom_dataloaders: tuple,
    augmentation_invariance: bool,
    random_state: np.random.RandomState,
) -> Tuple[np.ndarray, np.ndarray, np.ndarray, np.ndarray, torch.nn.Module]:
    """
    Start the actual DeepECT clustering procedure on the input data set.

    Parameters
    ----------
    X : np.ndarray / torch.Tensor
        the given data set. Can be a np.ndarray or a torch.Tensor
    batch_size : int
        size of the data batches
    pretrain_optimizer_params : dict
        parameters of the optimizer for the pretraining of the autoencoder, includes the learning rate
    clustering_optimizer_params : dict
        parameters of the optimizer for the actual clustering procedure, includes the learning rate
    pretrain_epochs : int
        number of epochs for the pretraining of the autoencoder
    max_iterations : int
        number of iterations for the actual clustering procedure.
    pruning_treshold : float
        the treshold for pruning the tree
    optimizer_class : torch.optim.Optimizer
        the optimizer
    rec_loss_fn : torch.nn.modules.loss._Loss
        loss function for the reconstruction
    autoencoder : torch.nn.Module
        the input autoencoder. If None a new FeedforwardAutoencoder will be created
    embedding_size : int
        size of the embedding within the autoencoder
    custom_dataloaders : tuple
        tuple consisting of a trainloader (random order) at the first and a test loader (non-random order) at the second position.
        If None, the default dataloaders will be used
    augmentation_invariance : bool
        If True, augmented samples provided in custom_dataloaders[0] will be used to learn
        cluster assignments that are invariant to the augmentation transformations
    random_state : np.random.RandomState
        use a fixed random state to get a repeatable solution

    Returns
    -------
    tuple : (np.ndarray, np.ndarray, np.ndarray, np.ndarray, torch.nn.Module)
        The labels as identified by a final KMeans execution,
        The cluster centers as identified by a final KMeans execution,
        The labels as identified by DKM after the training terminated,
        The cluster centers as identified by DKM after the training terminated,
        The final autoencoder
    """
    # Get initial setting (device, dataloaders, pretrained AE and initial clustering result)
    (
        device,
        trainloader,
        testloader,
        autoencoder,
        _,
        n_clusters,
        _,
        init_leafnode_centers,
        _,
    ) = get_standard_initial_deep_clustering_setting(
        X,
        2,
        batch_size,
        pretrain_optimizer_params,
        pretrain_epochs,
        optimizer_class,
        rec_loss_fn,
        autoencoder,
        embedding_size,
        custom_dataloaders,
        KMeans,
        None,
        random_state,
    )
    # Setup DKM Module
    dkm_module = _DeepECT_Module(
        init_leafnode_centers, device, augmentation_invariance
    ).to(device)
    # Use DKM optimizer parameters (usually learning rate is reduced by a magnitude of 10)
    optimizer = optimizer_class(
        list(autoencoder.parameters()), **clustering_optimizer_params
    )
    # DKM Training loop
    dkm_module.fit(
        autoencoder, trainloader, max_iterations, pruning_treshold, grow_interval, optimizer, rec_loss_fn
    )
    # Get labels
    dkm_labels = predict_batchwise(testloader, autoencoder, dkm_module, device)
    dkm_centers = dkm_module.centers.detach().cpu().numpy()
    # Do reclustering with Kmeans
    embedded_data = encode_batchwise(testloader, autoencoder, device)
    kmeans = KMeans(n_clusters=n_clusters, random_state=random_state)
    kmeans.fit(embedded_data)
    return kmeans.labels_, kmeans.cluster_centers_, dkm_labels, dkm_centers, autoencoder


class DeepECT:

    def __init__(
        self,
        batch_size: int = 256,
        pretrain_optimizer_params: dict = None,
        clustering_optimizer_params: dict = None,
        pretrain_epochs: int = 50,
        max_iterations: int = 10000,
        prunining_treshold: float = 0.1,
        grow_interval: int = 500,
        pruning_threshold: float = 0.1,
        optimizer_class: torch.optim.Optimizer = torch.optim.Adam,
        rec_loss_fn: torch.nn.modules.loss._Loss = torch.nn.MSELoss(),
        autoencoder: torch.nn.Module = None,
        embedding_size: int = 10,
        custom_dataloaders: tuple = None,
        augmentation_invariance: bool = False,
        random_state: np.random.RandomState = None,
    ):
        """
        The Deep Embedded Cluster Tree (DeepECT) algorithm.
        First, an autoencoder (AE) will be trained (will be skipped if input autoencoder is given).
        Afterward, a cluter tree will be grown and the AE will be optimized using the DeepECT loss function.

        Parameters
        ----------
        batch_size : int
            size of the data batches (default: 256)
        pretrain_optimizer_params : dict
            parameters of the optimizer for the pretraining of the autoencoder, includes the learning rate (default: {"lr": 1e-3})
        clustering_optimizer_params : dict
            parameters of the optimizer for the actual clustering procedure, includes the learning rate (default: {"lr": 1e-4})
        pretrain_epochs : int
            number of epochs for the pretraining of the autoencoder (default: 50)
        max_iterations : int
            number of iteratins for the actual clustering procedure (default: 1000)
        optimizer_class : torch.optim.Optimizer
            the optimizer class (default: torch.optim.Adam)
        rec_loss_fn : torch.nn.modules.loss._Loss
            loss function for the reconstruction (default: torch.nn.MSELoss())
        autoencoder : torch.nn.Module
            the input autoencoder. If None a new FeedforwardAutoencoder will be created (default: None)
        embedding_size : int
            size of the embedding within the autoencoder (default: 10)
        custom_dataloaders : tuple
            tuple consisting of a trainloader (random order) at the first and a test loader (non-random order) at the second position.
            If None, the default dataloaders will be used (default: None)
        augmentation_invariance : bool
            If True, augmented samples provided in custom_dataloaders[0] will be used to learn
            cluster assignments that are invariant to the augmentation transformations (default: False)
        random_state : np.random.RandomState
            use a fixed random state to get a repeatable solution. Can also be of type int (default: None)

        Attributes
        ----------
        labels_ : np.ndarray
            The final labels (obtained by a final KMeans execution)
        cluster_centers_ : np.ndarray
            The final cluster centers (obtained by a final KMeans execution)
        dkm_labels_ : np.ndarray
            The final DKM labels
        dkm_cluster_centers_ : np.ndarray
            The final DKM cluster centers
        autoencoder : torch.nn.Module
            The final autoencoder
        """
        self.batch_size = batch_size
        self.pretrain_optimizer_params = (
            {"lr": 1e-3}
            if pretrain_optimizer_params is None
            else pretrain_optimizer_params
        )
        self.clustering_optimizer_params = (
            {"lr": 1e-4}
            if clustering_optimizer_params is None
            else clustering_optimizer_params
        )
        self.pretrain_epochs = pretrain_epochs
        self.max_iterations = max_iterations
        self.pruning_treshhold = prunining_treshold
        self.grow_interval = grow_interval
        self.pruning_threshold = pruning_threshold,
        self.optimizer_class = optimizer_class
        self.rec_loss_fn = rec_loss_fn
        self.autoencoder = autoencoder
        self.embedding_size = embedding_size
        self.custom_dataloaders = custom_dataloaders
        self.augmentation_invariance = augmentation_invariance
        self.random_state = check_random_state(random_state)
        set_torch_seed(self.random_state)

    def fit(self, X: np.ndarray) -> "DeepECT":
        """
        Initiate the actual clustering process on the input data set.
        The resulting cluster labels will be stored in the labels_ attribute.

        Parameters
        ----------
        X : np.ndarray
            the given data set

        Returns
        -------
        self : DKM
            this instance of the DKM algorithm
        """
        # augmentation_invariance_check(self.augmentation_invariance, self.custom_dataloaders)

        kmeans_labels, kmeans_centers, dkm_labels, dkm_centers, autoencoder = _deep_ect(
            X,
            self.batch_size,
            self.pretrain_optimizer_params,
            self.clustering_optimizer_params,
            self.pretrain_epochs,
            self.max_iterations,
            self.pruning_treshhold,
            self.grow_interval,
            self.pruning_threshold,
            self.optimizer_class,
            self.rec_loss_fn,
            self.autoencoder,
            self.embedding_size,
            self.custom_dataloaders,
            self.augmentation_invariance,
            self.random_state,
        )
        # self.labels_ = kmeans_labels
        # self.cluster_centers_ = kmeans_centers
        # self.dkm_labels_ = dkm_labels
        # self.dkm_cluster_centers_ = dkm_centers
        # self.autoencoder = autoencoder
        return self<|MERGE_RESOLUTION|>--- conflicted
+++ resolved
@@ -428,6 +428,7 @@
             child_centers = torch.stack((root.left_child.center, root.right_child.center), dim=0)
             with torch.no_grad():
                 root.center = (torch.sum(child_centers*root.weight.reshape(2,1), axis=0))/torch.sum(root.weight)
+
 
     def prune_tree(self, pruning_treshhold: float):
         """
@@ -599,14 +600,9 @@
         return loss
 
     def fit(self, autoencoder: torch.nn.Module, trainloader: torch.utils.data.DataLoader, max_iterations: int,
-<<<<<<< HEAD
-            grow_interval: int, pruning_threshold: float, optimizer: torch.optim.Optimizer, 
-            rec_loss_fn: torch.nn.modules.loss._Loss) -> '_DeepECT_Module':
-=======
             pruning_treshhold: float,
             grow_interval: int, optimizer: torch.optim.Optimizer, 
             rec_loss_fn: torch.nn.modules.loss._Loss, device: Union[torch.device|str]) -> '_DeepECT_Module':
->>>>>>> f4e2129e
         """
         Trains the _DeepECT_Module in place.
 

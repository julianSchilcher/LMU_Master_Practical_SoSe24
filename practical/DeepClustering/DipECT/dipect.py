import logging
import os
import sys

sys.path.append(os.getcwd())

import warnings
from typing import List, Union

import numpy as np
import torch
import torch.utils.data
from clustpy.deep._data_utils import (augmentation_invariance_check,
                                      get_dataloader)
from clustpy.deep._train_utils import get_trained_autoencoder
from clustpy.deep._utils import detect_device, encode_batchwise, set_torch_seed
from clustpy.deep.autoencoders._abstract_autoencoder import \
    _AbstractAutoencoder
from clustpy.deep.dipencoder import _Dip_Gradient
from clustpy.utils import dip_pval, dip_test
from sklearn.cluster import KMeans
from tqdm import tqdm

from practical.DeepClustering.DeepECT.metrics import (PredictionClusterNode,
                                                      PredictionClusterTree)


# replaces the dip module
class Cluster_Node: 
    """
    This class represents a cluster node within a binary cluster tree. Each node in a cluster tree represents a cluster.
    Each inner node in the tree stores a projection axis used for the dip test.
    """

    def __init__(
        self,
        device: torch.device,
        id: int = 0,
        parent: "Cluster_Node" = None,
        split_id: int = 0, 
        split_level: int = 0,
        number_assignments: int = 0, # used to initialise pruning_indicator
    ) -> "Cluster_Node":
        """
        Constructor for class Cluster_Node

        Parameters
        ----------
        device : torch.device
            The device to be trained on.
        id : int, optional
            The ID of the node, by default 0.
        parent : Cluster_Node, optional
            The parent node, by default None.
        split_id : int, optional
            The ID of the split, by default 0.
        split_level : int, optional
            The level of the node in the cluster tree, by default 0.
        number_assignments : int, optional
            Number of assignments for this node to (re-)initialise pruning indicator, by default 0.

        Returns
        -------
        Cluster_Node
            The initialized Cluster_Node object.
        """
        self.device = device
        self.pruning_indicator = number_assignments
        self.higher_projection_child = None 
        self.lower_projection_child = None 
        self.projection_axis = None
        self.assignments: Union[torch.Tensor, None] = None
        self.assignment_indices: Union[torch.Tensor, None] = None 
        self.id = id
        self.split_id = split_id
        self.split_level = split_level
        self.parent = parent
        self.check_invariant()
    
    def check_invariant(self):
        """
        Class invariant for assuring that the following bidirectional implication holds:
        leaf node <=> (projection_axis==None)
        """
        if not((self.is_leaf_node() and self.projection_axis is None) or (not self.is_leaf_node() and self.projection_axis is not None)): 
            raise RuntimeError("Bad state: a leaf node stores a projection axis")

    def clear_assignments(self):
        """
        Clears all assignments in the cluster node.
        """
        if self.higher_projection_child is not None:
            self.higher_projection_child.clear_assignments()
        if self.lower_projection_child is not None:
            self.lower_projection_child.clear_assignments()
        self.assignments = None
        self.assignment_indices = None

    def is_leaf_node(self) -> bool:
        """
        Checks if this node is a leaf node.

        Returns
        -------
        bool
            True if the node is a leaf node, else False.
        """
        return self.higher_projection_child is None and self.lower_projection_child is None

    def prune(self):
        """
        Prunes the tree by removing all nodes below this node.
        """
        if self.higher_projection_child is not None:
            self.higher_projection_child.prune()
        if self.lower_projection_child is not None:
            self.lower_projection_child.prune()

        if(not self.is_leaf_node()):
            self.projection_axis.requires_grad = False
        self.assignments = None
        self.assignment_indices = None

    def expand_tree(
        self,
        projection_axis: np.ndarray,
        projection_axis_optimizer: Union[torch.optim.Optimizer, None],
        num_assignments_higher_projection_child: int,
        num_assignments_lower_projection_child: int,
        max_id: int = 0,
        max_split_id: int = 0,
    ):
        """
        Set new children to this cluster node, thus changing this node to an inner node.

        Parameters
        ----------
        projection_axis: np.ndarray
            The projection axis used for the dip test 
            (used for cluster loss and assigning data to its childs (top.down approach))
        projection_axis_optimizer : Union[torch.optim.Optimizer, None]
            The optimizer used for improving the projection axes.
        num_assignments_higher_projection_child : int
            Number of initial assignments for the higher projection child - used to initialise
            the pruning indicator.
        num_assignments_lower_projection_child : int
            Number of initial assignments for the lower projection child - used to initialise
            the pruning indicator.
        max_id : int, optional
            The maximum ID, by default 0.
        max_split_id : int, optional
            The maximum split ID, by default 0.
        """
        # set projection axis
        self.projection_axis = torch.nn.Parameter(torch.nn.Parameter(torch.from_numpy(projection_axis).float()))

        if projection_axis_optimizer is not None:
            projection_axis_optimizer.add_param_group({"params": self.projection_axis})

        self.higher_projection_child = Cluster_Node(
            self.device,
            max_id + 1,
            self,
            max_split_id + 1,
            self.split_level + 1,
            num_assignments_higher_projection_child
        )
        self.lower_projection_child = Cluster_Node(
            self.device,
            max_id + 2,
            self,
            max_split_id + 1,
            self.split_level + 1,
            num_assignments_lower_projection_child
        )
        self.check_invariant()

    def add_projection_axis_to_optimizer(self, optimizer: torch.optim.Optimizer, new_axis: torch.nn.Parameter):
        """
        Add new projection axis to the optimizer's param group 'projection_axes'

        Parameters
        ----------
        optimizer : torch.optim.Optimizer
            The optimizer used.
        new_axis: torch.nn.Parameter
            The new projection axis which should be added to the optimizer's param group 'projection_axes'
        """
        for param_group in optimizer.param_groups:
            if param_group.get('name') == "projection_axes":
                param_group['params'].extend([new_axis]) # optimizer expects a list of parameters
                return

        raise ValueError("Parameter group with with name projection_axes not initialised yet. Please initialise it by calling optimizer.add_param_group({'params': [], 'lr': desired_learning_rate, 'name': 'projection_axes'},)")
    
<<<<<<< HEAD
    def adapt_pruning_indicator(self, number_assignments: int):
        """
        Adapt pruning treshhold based on the new number of assignments with an exponential moving average.

        Parameters
        ----------
        number_assignments : int
            The number of assignments to this node
        """
=======
    def adapt_pruning_indicator(self, pruning_factor: float, number_assignments: int):
>>>>>>> 10dd31e1
        # adapt pruning indicator with EMA
        self.pruning_indicator = pruning_factor*(self.pruning_indicator + number_assignments)


class Cluster_Tree:
    """
    This class represents a binary cluster tree. It provides multiple
    functionalities used for improving the cluster tree, like calculating
    the cluster loss and assigning samples in a top-down manner. Furthermore, 
    it provides methods for growing and pruning the tree..
    """

    def __init__(
        self,
        trainloader: torch.utils.data.DataLoader,
        autoencoder: torch.nn.Module,
        projection_axis_optimizer: torch.optim.Optimizer,
        device: torch.device
    ) -> "Cluster_Tree":
        """
        Constructor for the Cluster_Tree class.

        Parameters
        ----------
        trainloader : torch.utils.data.DataLoader
            dataloader used to initialise the cluster tree (root and
            its 2 childs)
        autoencoder : torch.nn.Module
            The autoencoder used to embedd the data of the dataloader.
        projection_axis_optimizer : torch.optim.Optimizer
            optimizer for improving the projection axes
        device : torch.device
            The device to be trained on.

        Returns
        -------
        Cluster_Tree
            The initialized Cluster_Tree object.
        """
        # initialise cluster tree
        self.device = device
        self.root = Cluster_Node(device)
        embedded_data = encode_batchwise(trainloader, autoencoder, self.device)
        axis, number_left_assignments, number_right_assignments = self.get_inital_projection_axis(embedded_data)
        self.root.expand_tree(axis, projection_axis_optimizer, number_left_assignments, number_right_assignments)
        

    @property
    def number_nodes(self):
        """
        Calculates the total number of nodes in the tree.

        Returns
        -------
        int
            The total number of nodes.
        """

        def count_recursive(node: Cluster_Node):
            if node.is_leaf_node():
                return 1
            return (
                1 + count_recursive(node.higher_projection_child) + count_recursive(node.lower_projection_child)
            )

        return count_recursive(self.root)

    @property
    def nodes(self) -> List[Cluster_Node]:
        """
        Gets the list of all nodes in the tree.

        Returns
        -------
        List[Cluster_Node]
            The list of all nodes.
        """

        def get_nodes_recursive(node: Cluster_Node):
            result = [node]
            if node.is_leaf_node():
                return result
            result.extend(get_nodes_recursive(node.higher_projection_child))
            result.extend(get_nodes_recursive(node.lower_projection_child))
            return result

        return get_nodes_recursive(self.root)

    @property
    def leaf_nodes(self) -> List[Cluster_Node]:
        """
        Gets the list of all leaf nodes in the tree.

        Returns
        -------
        List[Cluster_Node]
            The list of all leaf nodes.
        """

        def get_nodes_recursive(node: Cluster_Node):
            result = []
            if node.is_leaf_node():
                result.append(node)
                return result
            result.extend(get_nodes_recursive(node.higher_projection_child))
            result.extend(get_nodes_recursive(node.lower_projection_child))
            return result

        return get_nodes_recursive(self.root)

    def get_inital_projection_axis(self, embedded_data: np.ndarray):
        """
        Returns the initial projection axis for the given data as well as the 
        number of assignments the 2 clusters. The axis is defined through the resulting
        centers from applying Kmeans to the given data.

        Parameters
        ----------
        embedded_data : np.ndarray
            Embedded data samples of shape [#Samples, Dimensionality]

        Returns
        -------
        axis : np.array
            The found projection axis
        number_of_samples_cluster_0 : int
            Number of assigned samples to cluster 0
        number_of_samples_cluster_1 : int
            Number of assigned samples to cluster 1
        """
        # init projection axis on full dataset
        kmeans = KMeans(n_clusters=2, n_init=10).fit(embedded_data)
        kmeans_centers = kmeans.cluster_centers_
        labels = kmeans.labels_
        axis = kmeans_centers[1] - kmeans_centers[0]
        # higher projection by cluster 1 since axis points to cluster 1
        return kmeans_centers[0] - kmeans_centers[1], np.sum(labels == 0), np.sum(labels == 1)
    

    def clear_node_assignments(self):
        """
        Clears the assignments for all nodes in the tree.
        """
        self.root.clear_assignments()

    def assign_to_tree(
        self, data_embedded: torch.Tensor, pruning_strategy: str, pruning_factor: float, set_pruning_incidator: bool = False
    ):
        """
        Assigns the given data recursively top-down to the cluster tree.

        Parameters
        ----------
        embedded_data : torch.Tensor
            Embedded data samples of shape [#Samples, Dimensionality]
        set_pruning_indicator : bool, optional
            Whether to update the pruning threshold, by default False.
        """
        # clear all assignments
        self.clear_node_assignments()
        # assign top-down
        self.assign_top_down(self.root, data_embedded, torch.tensor([i for i in range(len(data_embedded))]), set_pruning_incidator, pruning_strategy, pruning_factor)

<<<<<<< HEAD
    def assign_top_down(self, node: Cluster_Node, embedded_data: torch.Tensor, embedded_data_indices: torch.Tensor, set_pruning_incidator: bool):
        """
        Helper function which assigns the given data to the given node and divides the given data to its childs if they exist.

        Parameters
        ----------
        node : Cluster_Node
            The node object which should get the given data assigned
        embedded_data : torch.Tensor
            Embedded data samples of shape [#Samples, Dimensionality]
        embedded_data_indices : torch.Tensor
            Indices of the embedded data samples in the batch [#Samples, ]
        set_pruning_indicator : bool
            Whether to update the pruning threshold
        """

=======
    def assign_top_down(self, node: Cluster_Node, embedded_data: torch.Tensor, embedded_data_indices: torch.Tensor, set_pruning_incidator: bool, pruning_strategy: str, pruning_factor: float):
        
>>>>>>> 10dd31e1
        if set_pruning_incidator:
            if pruning_strategy == "epoch_assessment":
                node.adapt_pruning_indicator(len(embedded_data * 0.001), len(embedded_data))
            elif pruning_strategy == "moving_average":
                node.adapt_pruning_indicator(pruning_factor, len(embedded_data))
        
        if embedded_data.numel() == 0:
            return

        node.assignments = embedded_data
        node.assignment_indices = embedded_data_indices
        if node.is_leaf_node():
            return
        
        labels = self.predict_subclusters(node)
        if node.higher_projection_child is not None:
            self.assign_top_down(node.higher_projection_child, embedded_data[labels == 1], embedded_data_indices[labels == 1], set_pruning_incidator, pruning_strategy, pruning_factor)
        if node.lower_projection_child is not None:
            self.assign_top_down(node.lower_projection_child, embedded_data[labels == 0], embedded_data_indices[labels == 0], set_pruning_incidator, pruning_strategy, pruning_factor)


    def predict_subclusters(self, node: Cluster_Node) -> np.array:
        """
        Predicts the 2 subclusters (child assignments) for the given node using properties of the dip test. 
        The treshold is set between the middle coordinate of the modal trianlge and the upper/lower modal interval

        Parameters
        ----------
        node : Cluster_Node
            The node object for which we want to predict 2 subclusters
        
        Returns
        -------
        labels : np.array
            A label (0/1) for each data point of the given node, where label 1 indicates the higher projection
            cluster
        """

        if node.assignments.numel() == 1:
            warnings.warn("Node just got 1 sample assigned. Data point will be assigned to higher projection node")
            return np.array([1])
        
        projections = torch.matmul(node.assignments.detach().cpu().float(), node.projection_axis.detach().reshape(-1,1)).numpy()[:,0] # remove second dimension after projection
        sorted_indices = projections.argsort()
        _, modal_interval, modal_triangle = dip_test(projections[sorted_indices], is_data_sorted=True, just_dip=False)
        index_lower, index_upper = modal_interval
        _, mid_point_triangle, _ = modal_triangle
        if projections[sorted_indices[mid_point_triangle]] > projections[sorted_indices[index_upper]]:
                threshold =  (projections[sorted_indices[mid_point_triangle]] + projections[sorted_indices[index_upper]])/2
        else:
                threshold =  (projections[sorted_indices[mid_point_triangle]] + projections[sorted_indices[index_lower]])/2
        labels = np.zeros(len(node.assignments))
        labels[projections >= threshold] = 1
        return labels
        

    def prune_tree(self, pruning_threshold: float):
        """
        Prunes the tree by removing nodes with pruning indicators below the pruning threshold.

        Parameters
        ----------
        pruning_threshold : float
            The threshold value for pruning. Nodes with pruning indicators below this threshold will be removed.

        Returns
        -------
        bool
            Returns True if pruning occurred, otherwise False.
        """

        def prune_node(parent: Cluster_Node, child_attr: str):
            """
            Prunes a node from the tree by replacing it with its child or sibling node.

            Parameters
            ----------
            parent : Cluster_Node
                The parent node from which the child or sibling node will be pruned.
            child_attr : str
                The attribute name of the child node to be pruned.

            Returns
            -------
            None
            """
            child_node: Cluster_Node = getattr(parent, child_attr)
            sibling_attr = (
                "higher_projection_child" if child_attr == "lower_projection_child" else "lower_projection_child"
            )
            sibling_node: Cluster_Node = getattr(parent, sibling_attr)

            if sibling_node is None:
                raise ValueError(sibling_node)
            else:
                if parent == self.root:
                    self.root = sibling_node
                    self.root.parent = None
                else:
                    grandparent = parent.parent
                    if grandparent.lower_projection_child == parent:
                        grandparent.lower_projection_child = sibling_node
                    else:
                        grandparent.higher_projection_child = sibling_node
                    sibling_node.parent = grandparent
                sibling_node.split_id = parent.split_id
                sibling_node.assignments = parent.assignments
                sibling_node.assignment_indices = parent.assignment_indices
                sibling_node.pruning_indicator = parent.pruning_indicator
                sibling_node.split_level = parent.split_level

                child_node.prune()
                del child_node
                del parent

                print(
                    f"Tree size after pruning: {self.number_nodes}, leaf nodes: {len(self.leaf_nodes)}"
               )

        def prune_recursive(node: Cluster_Node) -> bool:
            """
            Recursively prunes the tree starting from the given node.

            Parameters
            ----------
            node : Cluster_Node
                The node from which to start pruning.

            Returns
            -------
            bool
                Returns True if pruning occurred, otherwise False.
            """
            result = False
            if node.higher_projection_child is not None:
                result = prune_recursive(node.higher_projection_child)
            if node.lower_projection_child is not None:
                result = prune_recursive(node.lower_projection_child)

            if node.pruning_indicator < pruning_threshold:
                if node.parent is not None:
                    if node.parent.higher_projection_child == node:
                        prune_node(node.parent, "higher_projection_child")
                        result = True
                    else:
                        prune_node(node.parent, "lower_projection_child")
                        result = True
                else:
                    if (
                        self.root.higher_projection_child
                        and self.root.higher_projection_child.pruning_indicator < pruning_threshold
                    ):
                        prune_node(self.root, "higher_projection_child")
                        result = True
                    elif (
                        self.root.lower_projection_child
                        and self.root.lower_projection_child.pruning_indicator < pruning_threshold
                    ):
                        prune_node(self.root, "higher_projection_child")
                        result = True
            return result

        return prune_recursive(self.root)

    def grow_tree(
        self,
        dataloader: torch.utils.data.DataLoader,
        autoencoder: torch.nn.Module,
        projection_axis_optimizer: torch.optim.Optimizer,
        max_leaf_nodes: int,
        unimodality_treshhold: float,
        number_of_grow_steps: int = 1,
        use_pvalue: bool = True,
    ) -> bool:
        """
        Grows the tree at the leaf node with the highest multimodality. Since the dipvalue depends 
        on the number of samples, we use the pvalue for the split criteria if use_pvalue is true. In this case
        we split the leaf node with the lowest pvalue (lowest probability for unimodality). If the lowest pvalue 
        found is 0, we expand the mulitmodal leaf node (pvalue < unimodal_treshold) with the maximal number of assigned 
        samples. If use_pvalue is set to false, we introduce a criteria which includes the dipvalue and the number of samples
        of the node for the decision.
        The tree growing is stopped if all leaf nodes are unimodal (pvalue > unimodal_threshold) or the maximal number of
        leaf nodes is reached. 

        Parameters
        ----------
        dataloader : torch.utils.data.DataLoader
            The data loader for the dataset.
        autoencoder : torch.nn.Module
            The autoencoder model for embedding the data.
        projection_axis_optimizer : torch.optim.Optimizer
            The optimizer for the projection axes (adding the new axis to it.)
        max_leaf_nodes : int
            The maximal number of leaf nodes.
        unimodality_treshhold : float
            Specifies the minimal probability we demand so that we can call a node unimodal
        number_of_grow_steps : int
            Specifies how many tree grow steps should be applied, default is 1.
        use_pvalue : int
            Specifies which splitting criteria should be used, default is True. 

        Returns
        ----------
        Returns True if the algorithm should be stopped or False otherwise
        """

        # do not grow further if treshhold was already reached
        if  len(self.leaf_nodes) >= max_leaf_nodes:
            return True 

        for i in range(number_of_grow_steps):
            X_embedd = encode_batchwise(dataloader, autoencoder, self.device)
            self.assign_to_tree(torch.from_numpy(X_embedd))
    
            if use_pvalue:
                best_value = np.inf
            else:
                best_value = -np.inf
                total_assignments = sum([len(node.assignments) for node in self.leaf_nodes if node.assignments is not None])

            # store node with maximal number of assignments for p value
            if use_pvalue:
                max_assignments = -np.inf
                max_assignments_node = None
                max_assignments_node_axis = None
                max_assignments_node_lower_projection_cluster = None
                max_assignments_node_higher_projection_cluster = None
            best_node_to_split = None
            best_node_axis = None
            best_node_number_assign_lower_projection_cluster = None
            best_node_number_assign_higher_projection_cluster = None
            for node in self.leaf_nodes:
                if node.assignments is None:
                    continue
                node_data = node.assignments.numpy()
                if len(node_data) < 2:
                    continue
                axis, number_assign_lower_projection_cluster, number_assign_higher_projection_cluster = self.get_inital_projection_axis(node_data)
                projections = np.matmul(node_data, axis)
                dip_value = dip_test(projections, just_dip=True, is_data_sorted=False)
                # pvalue gives the probability for unimodality (smaller dip value, higher p value)
                pvalue = dip_pval(dip_value, len(node.assignments))
                # the more samples, the smaller the dip value, consider this:
                if use_pvalue:
                    current_value = pvalue
                    better = current_value < best_value
                    if len(node_data) > max_assignments and pvalue < unimodality_treshhold:
                        max_assignments = len(node_data)
                        max_assignments_node = node
                        max_assignments_node_axis = axis
                        max_assignments_node_lower_projection_cluster = number_assign_lower_projection_cluster
                        max_assignments_node_higher_projection_cluster = number_assign_higher_projection_cluster

                else:
                    current_value = dip_value + 0.5*len(node.assignments)/(4*total_assignments)
                    better = current_value > best_value

                if pvalue > unimodality_treshhold:
                    continue
                if better: 
                    best_value = current_value
                    best_node_axis = axis
                    best_node_to_split = node
                    best_node_number_assign_lower_projection_cluster = number_assign_lower_projection_cluster
                    best_node_number_assign_higher_projection_cluster = number_assign_higher_projection_cluster
                        
            if np.abs(best_value) == np.inf: # unimodality threshold reached
                return True 

            
            if use_pvalue and best_value == 0: # split node with highest number of assignments if pvalue is 0
                print("spliting node with max #assignments: ", len(max_assignments_node.assignments))
                max_assignments_node.expand_tree(max_assignments_node_axis, projection_axis_optimizer, max_assignments_node_higher_projection_cluster, max_assignments_node_lower_projection_cluster, max([leaf.id for leaf in self.leaf_nodes]), max([node.split_id for node in self.nodes]))
            else: # split best node
                print("split node with #assignments: ", len(best_node_to_split.assignments))
                best_node_to_split.expand_tree(best_node_axis, projection_axis_optimizer, best_node_number_assign_higher_projection_cluster, best_node_number_assign_lower_projection_cluster, max([leaf.id for leaf in self.leaf_nodes]), max([node.split_id for node in self.nodes]))
            # check if max leafnode threshold reached
            if len(self.leaf_nodes) >= max_leaf_nodes: 
                return True
            self.clear_node_assignments()
        return False
    
    def improve_space(self, embedded_data: torch.Tensor, embedded_augmented_data: Union[torch.Tensor | None], projection_axis_optimizer: torch.optim.Optimizer, unimodal_loss_application, unimoal_loss_node_criteria_method, unimodal_loss_weight_function, unimodal_loss_weight_direction, unimodal_loss_weight, loss_weight_function_normalization, mulitmodal_loss_application, mulitmodal_loss_node_criteria_method, mulitmodal_loss_weight_function, mulitmodal_loss_weight_direction, multimodal_loss_weight, projection_axis_learning, pruning_strategy: str, pruning_factor: float):
        self.assign_to_tree(embedded_data, pruning_strategy, pruning_factor, set_pruning_incidator=True)
        loss = self._improve_space_recursive(self.root, projection_axis_optimizer, 0, embedded_augmented_data, unimodal_loss_application, unimoal_loss_node_criteria_method, unimodal_loss_weight_function, unimodal_loss_weight_direction, unimodal_loss_weight, loss_weight_function_normalization, mulitmodal_loss_application, mulitmodal_loss_node_criteria_method, mulitmodal_loss_weight_function, mulitmodal_loss_weight_direction, multimodal_loss_weight, projection_axis_learning)
        return loss

    def _improve_space_recursive(self, node: Cluster_Node, projection_axis_optimizer: torch.optim.Optimizer, loss: torch.Tensor, embedded_augmented_data: Union[torch.Tensor | None], unimodal_loss_application, unimoal_loss_node_criteria_method, unimodal_loss_weight_function, unimodal_loss_weight_direction, unimodal_loss_weight, loss_weight_function_normalization, mulitmodal_loss_application, mulitmodal_loss_node_criteria_method, mulitmodal_loss_weight_function, mulitmodal_loss_weight_direction, multimodal_loss_weight, projection_axis_learning):
        if node.is_leaf_node():
            return loss
        
        if projection_axis_learning is not None:
            if (projection_axis_learning == "leaf_nodes" and node.higher_projection_child.is_leaf_node() and node.lower_projection_child.is_leaf_node()) or projection_axis_learning == "all": 
                self._adjust_axis(node, projection_axis_optimizer)

        axis = node.projection_axis.detach().clone()
        
        higher_projection_child_improvement = node.higher_projection_child.assignments is not None and node.higher_projection_child.assignments.numel() > 1
        lower_projection_child_improvement = node.lower_projection_child.assignments is not None and node.lower_projection_child.assignments.numel() > 1


        if higher_projection_child_improvement and lower_projection_child_improvement:
            calc_uni_loss_weight = self._calc_loss_weight(node, unimodal_loss_application, unimoal_loss_node_criteria_method, unimodal_loss_weight_function, unimodal_loss_weight_direction, unimodal_loss_weight, loss_weight_function_normalization)
            calc_multi_loss_weight = self._calc_loss_weight(node, mulitmodal_loss_application, mulitmodal_loss_node_criteria_method, mulitmodal_loss_weight_function, mulitmodal_loss_weight_direction, multimodal_loss_weight, loss_weight_function_normalization, multimodal=True)[0]
        
            if embedded_augmented_data  is not None:
                higher_projection_cluster = torch.cat((node.higher_projection_child.assignments, embedded_augmented_data[node.higher_projection_child.assignment_indices]), dim=0)
                lower_projection_cluster = torch.cat((node.lower_projection_child.assignments, embedded_augmented_data[node.lower_projection_child.assignment_indices]), dim=0)
            else:
                higher_projection_cluster = node.higher_projection_child.assignments
                lower_projection_cluster = node.lower_projection_child.assignments
            
            L_unimodal = (calc_uni_loss_weight[0]*_Dip_Gradient.apply(higher_projection_cluster, axis) + calc_uni_loss_weight[1]*_Dip_Gradient.apply(lower_projection_cluster, axis))/2
            L_multimodal = calc_multi_loss_weight*_Dip_Gradient.apply(torch.cat((higher_projection_cluster, lower_projection_cluster), dim=0), axis)
            loss = loss + L_unimodal - L_multimodal
        
        if higher_projection_child_improvement:
            loss_higher_projection_child = self._improve_space_recursive(node.higher_projection_child, projection_axis_optimizer, loss, embedded_augmented_data, unimodal_loss_application, unimoal_loss_node_criteria_method, unimodal_loss_weight_function, unimodal_loss_weight_direction, unimodal_loss_weight, loss_weight_function_normalization, mulitmodal_loss_application, mulitmodal_loss_node_criteria_method, mulitmodal_loss_weight_function, mulitmodal_loss_weight_direction, multimodal_loss_weight, projection_axis_learning)
        else:
            loss_higher_projection_child = 0
        if lower_projection_child_improvement:
            loss_lower_projection_child = self._improve_space_recursive(node.lower_projection_child, projection_axis_optimizer, loss, embedded_augmented_data, unimodal_loss_application, unimoal_loss_node_criteria_method, unimodal_loss_weight_function, unimodal_loss_weight_direction, unimodal_loss_weight, loss_weight_function_normalization, mulitmodal_loss_application, mulitmodal_loss_node_criteria_method, mulitmodal_loss_weight_function, mulitmodal_loss_weight_direction, multimodal_loss_weight, projection_axis_learning)
        else:
            loss_lower_projection_child = 0

        return loss_higher_projection_child + loss_lower_projection_child


    def _adjust_axis(self, node: Cluster_Node, projection_axis_optimizer: torch.optim.Optimizer):
        projection_axis_optimizer.zero_grad()
        # data gradients should not be stored
        data = node.assignments.detach().clone()
        loss = -_Dip_Gradient.apply(data, node.projection_axis)
        loss.backward()
        projection_axis_optimizer.step()
    
    def _calc_loss_weight(self, node: Cluster_Node, loss_application: str, loss_node_criteria_method: str, loss_weight_scale_function: str, loss_weight_direction: str, loss_weight: float, weight_normalization: float, multimodal: bool = False):

        if loss_application == None:
            return (0,0)
            
        node_criteria = self._get_node_criteria(node, loss_node_criteria_method)
        
        if loss_weight_scale_function == "linear":
            weights = self._linear(loss_weight_direction, node_criteria, weight_normalization, loss_weight)
        elif loss_weight_scale_function == "exponential":
            weights = self._exponential(loss_weight_direction, node_criteria, weight_normalization, loss_weight)
        elif loss_weight_scale_function == None:
            weights = (loss_weight, loss_weight)
        else:
            raise ValueError(f"method for calculating the unimodal loss weight not supported. Make sure it is a string indicating the method (e.g. linear) or directly pass the weight as a float")
        
        if loss_application == "leaf_nodes" and not multimodal:
            if not node.higher_projection_child.is_leaf_node():
                weights = (0, weights[1])
            if not node.lower_projection_child.is_leaf_node():
                weights = (weights[0], 0)
        return weights
        
    def _linear(self, direction, node_criteria, normalization, unimodal_loss_weight):
        if normalization == -1:
            normalization = 1
        if direction == "ascending":
            weight = (unimodal_loss_weight/normalization) * node_criteria
        elif direction == "descending":
            weight = abs(unimodal_loss_weight - node_criteria)
        else:
            raise ValueError(f"unimodal loss direction {direction} not suppored")
        return (weight, weight)
    
    def _exponential(self, direction, node_criteria, normalization, unimodal_loss_weight):
        if normalization == -1:
            normalization = 0
        if direction == "ascending":
            weight = np.exp2(node_criteria - normalization)*unimodal_loss_weight
        elif direction == "descending":
            weight = np.exp2(-node_criteria)*unimodal_loss_weight
        else:
            raise ValueError(f"unimodal loss direction {direction} not suppored")
        return (weight, weight)

    def _get_node_criteria(self, node, node_criteria_method):
        if node_criteria_method == "time_of_split":
            return sorted([node.split_id for node in self.nodes]).index(node.split_id)
        if node_criteria_method == "tree_depth":
            return node.split_level


        

def transform_cluster_tree_to_pred_tree(tree: Cluster_Tree) -> PredictionClusterTree:
    """
    Transforms a Cluster_Tree to a PredictionClusterTree.

    Parameters
    ----------
    tree : Cluster_Tree
        The cluster tree to transform.

    Returns
    -------
    PredictionClusterTree
        The transformed prediction cluster tree.
    """

    def transform_nodes(node: Cluster_Node):
        pred_node = PredictionClusterNode(
            node.id, node.split_id, None
        )
        if node.is_leaf_node():
            return pred_node
        pred_node.left_child = transform_nodes(node.higher_projection_child)
        pred_node.left_child.parent = pred_node
        pred_node.right_child = transform_nodes(node.lower_projection_child)
        pred_node.right_child.parent = pred_node
        return pred_node

    return PredictionClusterTree(transform_nodes(tree.root))

class _DipECT_Module(torch.nn.Module):
    """
    The _DeepECT_Module. Contains most of the algorithm specific procedures like the loss and tree-grow functions.

    Parameters
    ----------
    init_centers : np.ndarray
        The initial cluster centers
    augmentation_invariance : bool
        If True, augmented samples provided in custom_dataloaders[0] will be used to learn
        cluster assignments that are invariant to the augmentation transformations (default: False)

    Attributes
    ----------
    cluster_tree: Cluster_Node
    augmentation_invariance : bool
        Is augmentation invariance used
    """

    def __init__(
        self,
        trainloader: torch.utils.data.DataLoader,
        autoencoder: torch.nn.Module,
        projection_axis_optimizer: torch.optim.Optimizer,
        device: torch.device,
        random_state: np.random.RandomState,
        max_leaf_nodes: int,
        augmentation_invariance: bool = False,
    ):
        super().__init__()

        self.augmentation_invariance = augmentation_invariance
        self.device = device
        self.random_state = random_state

        # Create initial cluster tree
        self.cluster_tree = Cluster_Tree(
            trainloader,
            autoencoder,
            projection_axis_optimizer,
            device
        )

    def fit(
        self,
        autoencoder: torch.nn.Module,
        trainloader: torch.utils.data.DataLoader,
        testloader: torch.utils.data.DataLoader,
        max_epochs: int,
        pruning_threshold: float,
        grow_interval: float,
        use_pvalue: bool,
        max_leaf_nodes: int,
        reconstruction_loss_weight: float,
        unimodality_treshhold: float,
        number_of_grow_steps: int,
        early_stopping: bool,
        refinement_epochs: int,
        optimizer: torch.optim.Optimizer,
        projection_axis_optimizer: torch.optim.Optimizer,
        rec_loss_fn: torch.nn.modules.loss._Loss,
        device: Union[torch.device | str],
        logging_active: bool,
        unimodal_loss_application, 
        unimoal_loss_node_criteria_method, 
        unimodal_loss_weight_function, 
        unimodal_loss_weight_direction, 
        unimodal_loss_weight, 
        loss_weight_function_normalization,
        mulitmodal_loss_application, 
        mulitmodal_loss_node_criteria_method, 
        mulitmodal_loss_weight_function, 
        mulitmodal_loss_weight_direction, 
        multimodal_loss_weight, 
        projection_axis_learning,
        pruning_strategy,
        pruning_factor,
    ) -> "_DipECT_Module":
        """
        Trains the _DeepECT_Module in place.

        Parameters
        ----------
        autoencoder : torch.nn.Module
            The autoencoder used for training
        trainloader : torch.utils.data.DataLoader
            DataLoader for training data
        testloader : torch.utils.data.DataLoader
            DataLoader for testing data
        max_iterations : int
            Maximum number of iterations for training
        pruning_threshold : float
            Threshold for pruning the cluster tree
        grow_interval : int
            Interval for growing the cluster tree
        max_leaf_nodes : int
            Maximum number of leaf nodes in the cluster tree
        optimizer : torch.optim.Optimizer
            Optimizer for training
        rec_loss_fn : torch.nn.modules.loss._Loss
            Loss function for reconstruction
        device : Union[torch.device, str]
            Device for training (e.g., "cuda" or "cpu")

        Returns
        -------
        self : _DeepECT_Module
            This instance of the _DeepECT_Module
        """
        
        mov_rec_loss = 0.0
        mov_rec_loss_aug = 0.0
        mov_loss = 0.0

        growing_treshhold_reached = False
        refinement_counter = 0
        iterations_until_grow = int(len(trainloader)*grow_interval)
        iteration = 0
        tree_is_grown = False
        # if grow_interval is 0, generate the whole tree before training
        if iterations_until_grow == 0:
            while not growing_treshhold_reached:
                growing_treshhold_reached = self.cluster_tree.grow_tree(testloader, autoencoder, projection_axis_optimizer, max_leaf_nodes, unimodality_treshhold, use_pvalue=use_pvalue)
            tree_is_grown = True
            growing_treshhold_reached = False # prevent from immediatly ending training
        
        for epoch in range(max_epochs):

            with tqdm(trainloader, unit="batch") as tepoch:
                for batch in tepoch:
                    self.cluster_tree.prune_tree(pruning_threshold)

                    if not tree_is_grown and iteration % iterations_until_grow == 0 and iteration > 0:
                        growing_treshhold_reached = self.cluster_tree.grow_tree(testloader, autoencoder, projection_axis_optimizer, max_leaf_nodes, unimodality_treshhold, number_of_grow_steps, use_pvalue)
                        if growing_treshhold_reached and early_stopping:
                            print("Stopped algorithm earlier since unimodality treshhold is reached. Eventually refinement epochs starting...")
                            break

                    
                    tepoch.set_description(f"Epoch {epoch+1}/{max_epochs}")

                    optimizer.zero_grad()

                    if self.augmentation_invariance:
                        idxs, M, M_aug = batch
                    else:
                        idxs, M = batch

                    # calculate autoencoder loss
                    rec_loss, embedded, reconstructed = autoencoder.loss(
                        [idxs, M], rec_loss_fn, self.device
                    )
                    
                    if self.augmentation_invariance:
                        rec_loss_aug, embedded_aug, reconstructed_aug = (
                            autoencoder.loss([idxs, M_aug], rec_loss_fn, self.device)
                        )

                    # calculate cluster loss
                    cluster_loss = self.cluster_tree.improve_space(embedded, embedded_aug if self.augmentation_invariance else None, projection_axis_optimizer, unimodal_loss_application, unimoal_loss_node_criteria_method, unimodal_loss_weight_function, unimodal_loss_weight_direction, unimodal_loss_weight, loss_weight_function_normalization, mulitmodal_loss_application, mulitmodal_loss_node_criteria_method, mulitmodal_loss_weight_function, mulitmodal_loss_weight_direction, multimodal_loss_weight, projection_axis_learning, pruning_strategy, pruning_factor)
                    cluster_loss = cluster_loss/(self.cluster_tree.number_nodes - len(self.cluster_tree.leaf_nodes))

                    self.cluster_tree.clear_node_assignments()

                    if reconstruction_loss_weight is None:
                        reconstruction_loss_weight = 1 / (1*rec_loss.detach()) # /(4* rec_loss.detach()) # * 0.01

                    if self.augmentation_invariance:
                        loss = cluster_loss + reconstruction_loss_weight*0.5*(rec_loss + rec_loss_aug)
                        mov_rec_loss_aug += rec_loss_aug.item()
                    else:
                        loss = cluster_loss  + rec_loss*reconstruction_loss_weight
                    
                    mov_rec_loss += rec_loss.item()
                    mov_loss += loss.item()

                    loss.backward()
                    optimizer.step()
                    iteration += 1
                
            if growing_treshhold_reached and early_stopping:
                refinement_counter += 1
                if refinement_counter > refinement_epochs:
                    break
                
            if logging_active:
                log_epoch_nr = epoch + 1 # to avoid division by zero 
                logging.info(
                f"epoch: {log_epoch_nr} - moving averages: mov_rec_loss: {mov_rec_loss/log_epoch_nr} "
                f"mov_loss: {mov_loss/log_epoch_nr} {f'rec_loss_aug: {mov_rec_loss_aug/log_epoch_nr}' if self.augmentation_invariance else ''} total_loss: {mov_loss/log_epoch_nr}"
                )

        return self

    def predict(
        self,
        dataloader: torch.utils.data.DataLoader,
        autoencoder: torch.nn.Module,
    ) -> PredictionClusterTree:
        """
        Batchwise prediction of the given samples in the dataloader for a
        given number of classes.

        Parameters
        ----------
        dataloader : torch.utils.data.DataLoader
            DataLoader for the samples to be predicted
        autoencoder: torch.nn.Module
            Autoencoder model for calculating the embeddings

        Returns
        -------
        pred_tree : PredictionClusterTree
            The prediction cluster tree with assigned samples
        """
        # get prediction tree
        pred_tree = transform_cluster_tree_to_pred_tree(self.cluster_tree)

        with torch.no_grad():
            for batch in tqdm(dataloader, desc="Predict"):
                # calculate embeddings of the samples which should be predicted
                batch_data = batch[1].to(self.device)
                indices = batch[0].to(self.device)
                embeddings = autoencoder.encode(batch_data)
                # assign the embeddings to the cluster tree
                self.cluster_tree.assign_to_tree(embeddings)
                # use assignment indices for prediction tree
                for node in self.cluster_tree.leaf_nodes:
                    pred_tree[node.id].assign_batch(indices, node.assignment_indices)
                self.cluster_tree.clear_node_assignments()

        return pred_tree

def _dipect(
    X: np.ndarray,
    batch_size: int,
    pretrain_optimizer_params: dict,
    clustering_optimizer_params: dict,
    projection_axis_optimizer_params: dict,
    pretrain_epochs: int,
    max_epochs: int,
    pruning_threshold: float,
    grow_interval: float,
    use_pvalue: bool,
    optimizer_class: torch.optim.Optimizer,
    rec_loss_fn: torch.nn.modules.loss._Loss,
    autoencoder: _AbstractAutoencoder,
    embedding_size: int,
    max_leaf_nodes: int,
    reconstruction_loss_weight: float,
    unimodality_treshhold: float,
    number_of_grow_steps: int,
    early_stopping: bool,
    refinement_epochs: int,
    custom_dataloaders: tuple,
    augmentation_invariance: bool,
    random_state: np.random.RandomState,
    logging_active: bool,
    autoencoder_save_param_path: str,
    unimodal_loss_application, 
    unimoal_loss_node_criteria_method, 
    unimodal_loss_weight_function, 
    unimodal_loss_weight_direction, 
    unimodal_loss_weight, 
    loss_weight_function_normalization,
    mulitmodal_loss_application, 
    mulitmodal_loss_node_criteria_method, 
    mulitmodal_loss_weight_function, 
    mulitmodal_loss_weight_direction, 
    multimodal_loss_weight,
    projection_axis_learning,
    pruning_strategy,
    pruning_factor,
):
    """
    Start the actual DeepECT clustering procedure on the input data set.

    Parameters
    ----------
    X : np.ndarray
        The given data set. Can be a np.ndarray or a torch.Tensor
    batch_size : int
        Size of the data batches
    pretrain_optimizer_params : dict
        Parameters of the optimizer for the pretraining of the autoencoder, includes the learning rate
    clustering_optimizer_params : dict
        Parameters of the optimizer for the actual clustering procedure, includes the learning rate
    pretrain_epochs : int
        Number of epochs for the pretraining of the autoencoder
    max_iterations : int
        Number of iterations for the actual clustering procedure
    pruning_threshold : float
        The threshold for pruning the tree
    grow_interval : int
        Interval for growing the tree
    optimizer_class : torch.optim.Optimizer
        The optimizer class
    rec_loss_fn : torch.nn.modules.loss._Loss
        Loss function for the reconstruction
    autoencoder : torch.nn.Module
        The input autoencoder
    embedding_size : int
        Size of the embedding within the autoencoder
    custom_dataloaders : tuple
        Tuple consisting of a trainloader (random order) at the first and a test loader (non-random order) at the second position
    augmentation_invariance : bool
        If True, augmented samples provided in custom_dataloaders[0] will be used to learn cluster assignments that are invariant to the augmentation transformations
    random_state : np.random.RandomState
        Use a fixed random state to get a repeatable solution
    autoencoder_save_param_path : str
        Path to save the autoencoder parameters

    Returns
    -------
    tuple : (np.ndarray, np.ndarray, np.ndarray, np.ndarray, torch.nn.Module)
        The labels as identified by a final KMeans execution,
        The cluster centers as identified by a final KMeans execution,
        The labels as identified by DeepECT after the training terminated,
        The cluster centers as identified by DeepECT after the training terminated,
        The final autoencoder
    """
    # Get initial setting (device, dataloaders, pretrained AE and initial clustering result)
    save_ae_state_dict = not hasattr(autoencoder, "fitted") or not autoencoder.fitted
    set_torch_seed(random_state)

    device = detect_device()
    # sample random mini-batches from the data -> shuffle = True
    if custom_dataloaders is None:
        trainloader = get_dataloader(X, batch_size, True, False)
        testloader = get_dataloader(X, batch_size, False, False)
    else:
        trainloader, testloader = custom_dataloaders
    # Get initial AE
    autoencoder = get_trained_autoencoder(trainloader, pretrain_optimizer_params, pretrain_epochs, device,
                                          optimizer_class, rec_loss_fn, embedding_size, autoencoder)

    print(device)
    if save_ae_state_dict:
        autoencoder.save_parameters(autoencoder_save_param_path)

    
    optimizer = optimizer_class(
        list(autoencoder.parameters()), **clustering_optimizer_params
    )
    
    # workaround to get an empty optimizer
    dummy_param = torch.nn.Parameter(torch.empty(0))
    projection_axis_optimizer = optimizer_class([dummy_param], **projection_axis_optimizer_params)
    projection_axis_optimizer.param_groups = []
    # optimizer.add_param_group({'params': [], 'lr': projection_axis_lr, 'name': 'projection_axes'}) # using just one optimizer (with different lr for projection axis and data)

    # Setup DeepECT Module
    dipect_module = _DipECT_Module(
        trainloader,
        autoencoder,
        projection_axis_optimizer,
        device,
        random_state,
        max_leaf_nodes,
        augmentation_invariance,
    ).to(device)

    # DeepECT Training loop
    dipect_module.fit(
        autoencoder.to(device),
        trainloader,
        testloader,
        max_epochs,
        pruning_threshold,
        grow_interval,
        use_pvalue,
        max_leaf_nodes,
        reconstruction_loss_weight,
        unimodality_treshhold,
        number_of_grow_steps,
        early_stopping,
        refinement_epochs,
        optimizer,
        projection_axis_optimizer,
        rec_loss_fn,
        device,
        logging_active,
        unimodal_loss_application, 
        unimoal_loss_node_criteria_method, 
        unimodal_loss_weight_function, 
        unimodal_loss_weight_direction, 
        unimodal_loss_weight, 
        loss_weight_function_normalization,
        mulitmodal_loss_application, 
        mulitmodal_loss_node_criteria_method, 
        mulitmodal_loss_weight_function, 
        mulitmodal_loss_weight_direction, 
        multimodal_loss_weight,
        projection_axis_learning,
        pruning_strategy,
        pruning_factor,
    )
    # Get labels
    deepect_tree: PredictionClusterTree = dipect_module.predict(
        testloader, autoencoder
    )
    return deepect_tree, autoencoder



class DipECT:
    """
    The Deep Embedded Cluster Tree (DeepECT) algorithm.
    First, an autoencoder (AE) will be trained (will be skipped if input autoencoder is given).
    Afterward, a cluster tree will be grown and the AE will be optimized using the DeepECT loss function.

    Parameters
    ----------
    batch_size : int
        Size of the data batches (default: 256)
    pretrain_optimizer_params : dict
        Parameters of the optimizer for the pretraining of the autoencoder, includes the learning rate (default: {"lr": 1e-3})
    clustering_optimizer_params : dict
        Parameters of the optimizer for the actual clustering procedure, includes the learning rate (default: {"lr": 1e-4})
    pretrain_epochs : int
        Number of epochs for the pretraining of the autoencoder (default: 50)
    max_iterations : int
        Number of iterations for the actual clustering procedure (default: 50000)
    grow_interval : int
        Interval for growing the tree (default: 500)
    pruning_threshold : float
        The threshold for pruning the tree (default: 0.1)
    optimizer_class : torch.optim.Optimizer
        The optimizer class (default: torch.optim.Adam)
    rec_loss_fn : torch.nn.modules.loss._Loss
        Loss function for the reconstruction (default: torch.nn.MSELoss())
    autoencoder : torch.nn.Module
        The input autoencoder. If None, a new FeedforwardAutoencoder will be created (default: None)
    embedding_size : int
        Size of the embedding within the autoencoder (default: 10)
    max_leaf_nodes : int
        Maximum number of leaf nodes in the cluster tree (default: 20)
    custom_dataloaders : tuple
        Tuple consisting of a trainloader (random order) at the first and a test loader (non-random order) at the second position. If None, the default dataloaders will be used (default: None)
    augmentation_invariance : bool
        If True, augmented samples provided in custom_dataloaders[0] will be used to learn cluster assignments that are invariant to the augmentation transformations (default: False)
    random_state : np.random.RandomState
        Use a fixed random state to get a repeatable solution. Can also be of type int (default: None)
    autoencoder_param_path : str
        Path to save the autoencoder parameters (default: None)

    Attributes
    ----------
    tree_ : PredictionClusterTree
        The prediction cluster tree after training
    autoencoder : torch.nn.Module
        The final autoencoder
    """

    def __init__(
        self,
        batch_size: int = 256,
        pretrain_optimizer_params: dict = None,
        clustering_optimizer_params: dict = None,
        # projection_axis_optimizer_params: dict = None,
        projection_axis_learning_rate: float = 1e-5,
        projection_axis_learning: str = "all", # None, "all", "leaf_nodes"
        pretrain_epochs: int = 50,
        max_epochs: int = 40,
        grow_interval: float = 2.0,
        use_pvalue: bool = False,
        pruning_threshold: float = 0.1,
        optimizer_class: torch.optim.Optimizer = torch.optim.Adam,
        rec_loss_fn: torch.nn.modules.loss._Loss = torch.nn.MSELoss(),
        autoencoder: _AbstractAutoencoder = None,
        embedding_size: int = 10,
        max_leaf_nodes: int = 20,
        reconstruction_loss_weight: float = None,
        unimodality_treshhold: float = 1.0,
        number_of_grow_steps: int = 1,
        early_stopping: bool = False,
        refinement_epochs: int = 0,
        custom_dataloaders: tuple = None,
        augmentation_invariance: bool = False,
        random_state: np.random.RandomState = np.random.RandomState(42),
        logging_active: bool = False,
        autoencoder_param_path: str = "pretrained_ae.pth",
        unimodal_loss_application: str = "leaf_nodes", # None, "leaf_nodes", "all"
        unimoal_loss_node_criteria_method: str = "tree_depth", # "tree_depth"., "time_of_split"
        unimodal_loss_weight_function: str = "linear", # "linear", "exponential", None
        unimodal_loss_weight_direction: str = "ascending", # "ascending", '"descending"
        unimodal_loss_weight: float = 1.0, 
        loss_weight_function_normalization = -1, # -1 (no normalization), else normalization term ((np.log2(self.max_leaf_nodes) - 1) works good and was until now always used)
        mulitmodal_loss_application: str = "all", 
        mulitmodal_loss_node_criteria_method: str = "tree_depth", 
        mulitmodal_loss_weight_function: str = None, 
        mulitmodal_loss_weight_direction: str = "ascending", 
        multimodal_loss_weight: float = 1.0,
        pruning_strategy: str = "moving_average", #"epoch_assessment", "moving_average",
        pruning_factor: float = 0.5,
    ):
        self.batch_size = batch_size
        self.pretrain_optimizer_params = (
            {"lr": 1e-3}
            if pretrain_optimizer_params is None
            else pretrain_optimizer_params
        )
        self.clustering_optimizer_params = (
            {"lr": 1e-4}
            if clustering_optimizer_params is None
            else clustering_optimizer_params
        )
        # self.projection_axis_optimizer_params = (
        #     {"lr": 1e-5}
        #     if projection_axis_optimizer_params is None
        #     else projection_axis_optimizer_params
        # )
        self.projection_axis_optimizer_params = ({"lr": projection_axis_learning_rate} )
        self.pretrain_epochs = pretrain_epochs
        self.max_epochs = max_epochs
        self.grow_interval = grow_interval
        self.use_pvalue = use_pvalue
        self.pruning_threshold = pruning_threshold
        self.optimizer_class = optimizer_class
        self.rec_loss_fn = rec_loss_fn
        self.autoencoder = autoencoder
        self.embedding_size = embedding_size
        self.custom_dataloaders = custom_dataloaders
        self.augmentation_invariance = augmentation_invariance
        self.max_leaf_nodes = max_leaf_nodes
        self.reconstruction_loss_weight = reconstruction_loss_weight
        self.unimodality_treshhold = unimodality_treshhold
        self.number_of_grow_steps = number_of_grow_steps
        self.early_stopping = early_stopping
        self.refinement_epochs = refinement_epochs
        self.random_state = random_state
        self.autoencoder_param_path = autoencoder_param_path
        self.logging_active = logging_active
        self.unimodal_loss_application = unimodal_loss_application
        self.unimoal_loss_node_criteria_method = unimoal_loss_node_criteria_method 
        self.unimodal_loss_weight_function =  unimodal_loss_weight_function
        self.unimodal_loss_weight_direction = unimodal_loss_weight_direction
        self.unimodal_loss_weight = unimodal_loss_weight
        self.loss_weight_function_normalization = loss_weight_function_normalization
        self.mulitmodal_loss_application =  mulitmodal_loss_application
        self.mulitmodal_loss_node_criteria_method = mulitmodal_loss_node_criteria_method
        self.mulitmodal_loss_weight_function = mulitmodal_loss_weight_function
        self.mulitmodal_loss_weight_direction = mulitmodal_loss_weight_direction
        self.multimodal_loss_weight = multimodal_loss_weight
        self.projection_axis_learning = projection_axis_learning,
        self.pruning_strategy = pruning_strategy,
        self.pruning_factor = pruning_factor

    def fit_predict(self, X: np.ndarray) -> "DipECT":
        """
        Initiate the actual clustering process on the input data set.
        The resulting cluster labels will be stored in the labels_ attribute.

        Parameters
        ----------
        X : np.ndarray
            The given data set as a 2D-array of shape (#samples, #features)

        Returns
        -------
        self : DeepECT
            This instance of the DeepECT algorithm
        """
        augmentation_invariance_check(
            self.augmentation_invariance, self.custom_dataloaders
        )
        tree, autoencoder = _dipect(
            X,
            self.batch_size,
            self.pretrain_optimizer_params,
            self.clustering_optimizer_params,
            self.projection_axis_optimizer_params,
            self.pretrain_epochs,
            self.max_epochs,
            self.pruning_threshold,
            self.grow_interval,
            self.use_pvalue,
            self.optimizer_class,
            self.rec_loss_fn,
            self.autoencoder,
            self.embedding_size,
            self.max_leaf_nodes,
            self.reconstruction_loss_weight,
            self.unimodality_treshhold,
            self.number_of_grow_steps,
            self.early_stopping,
            self.refinement_epochs,
            self.custom_dataloaders,
            self.augmentation_invariance,
            self.random_state,
            self.logging_active,
            self.autoencoder_param_path,
            self.unimodal_loss_application, 
            self.unimoal_loss_node_criteria_method, 
            self.unimodal_loss_weight_function, 
            self.unimodal_loss_weight_direction, 
            self.unimodal_loss_weight, 
            self.loss_weight_function_normalization,
            self.mulitmodal_loss_application, 
            self.mulitmodal_loss_node_criteria_method, 
            self.mulitmodal_loss_weight_function, 
            self.mulitmodal_loss_weight_direction, 
            self.multimodal_loss_weight, 
            self.projection_axis_learning,
            self.pruning_strategy,
            self.pruning_factor
        )
        self.tree_ = tree
        self.autoencoder = autoencoder
        return self<|MERGE_RESOLUTION|>--- conflicted
+++ resolved
@@ -193,8 +193,7 @@
 
         raise ValueError("Parameter group with with name projection_axes not initialised yet. Please initialise it by calling optimizer.add_param_group({'params': [], 'lr': desired_learning_rate, 'name': 'projection_axes'},)")
     
-<<<<<<< HEAD
-    def adapt_pruning_indicator(self, number_assignments: int):
+    def adapt_pruning_indicator(self, pruning_factor: float, number_assignments: int):
         """
         Adapt pruning treshhold based on the new number of assignments with an exponential moving average.
 
@@ -203,9 +202,6 @@
         number_assignments : int
             The number of assignments to this node
         """
-=======
-    def adapt_pruning_indicator(self, pruning_factor: float, number_assignments: int):
->>>>>>> 10dd31e1
         # adapt pruning indicator with EMA
         self.pruning_indicator = pruning_factor*(self.pruning_indicator + number_assignments)
 
@@ -369,8 +365,7 @@
         # assign top-down
         self.assign_top_down(self.root, data_embedded, torch.tensor([i for i in range(len(data_embedded))]), set_pruning_incidator, pruning_strategy, pruning_factor)
 
-<<<<<<< HEAD
-    def assign_top_down(self, node: Cluster_Node, embedded_data: torch.Tensor, embedded_data_indices: torch.Tensor, set_pruning_incidator: bool):
+    def assign_top_down(self, node: Cluster_Node, embedded_data: torch.Tensor, embedded_data_indices: torch.Tensor, set_pruning_incidator: bool, pruning_strategy: str, pruning_factor: float):
         """
         Helper function which assigns the given data to the given node and divides the given data to its childs if they exist.
 
@@ -386,10 +381,6 @@
             Whether to update the pruning threshold
         """
 
-=======
-    def assign_top_down(self, node: Cluster_Node, embedded_data: torch.Tensor, embedded_data_indices: torch.Tensor, set_pruning_incidator: bool, pruning_strategy: str, pruning_factor: float):
-        
->>>>>>> 10dd31e1
         if set_pruning_incidator:
             if pruning_strategy == "epoch_assessment":
                 node.adapt_pruning_indicator(len(embedded_data * 0.001), len(embedded_data))

--- conflicted
+++ resolved
@@ -3,13 +3,6 @@
 import sys
 import numpy as np
 import pandas as pd
-<<<<<<< HEAD
-=======
-
-
-from baseline_hierachical.methods import idec_hierarchical
-from baseline_hierachical.ae_plus import *
->>>>>>> 2af3899f
 
 sys.path.append(os.getcwd())
 
@@ -30,6 +23,9 @@
 
 from practical.DeepClustering.DeepECT.deepect import DeepECT
 from practical.DeepClustering.DeepECT.baseline_hierachical.ae_plus import *
+from practical.DeepClustering.DeepECT.baseline_hierachical.methods import (
+    idec_hierarchical,
+)
 
 
 class DatasetType(Enum):
@@ -346,39 +342,28 @@
                     "seed": seed,
                 }
             )
-<<<<<<< HEAD
-=======
-        elif method == HierarchicalClusteringMethod.IDEC_COMPLETE or HierarchicalClusteringMethod.IDEC_SINGLE:
-
-            dp_value_single, dp_value_complete, leaf_purity_value_single, leaf_purity_value_complete = idec_hierarchical.run_experiment(data, labels, seed, 10, autoencoder)
-            
-            if method == HierarchicalClusteringMethod.IDEC_COMPLETE:
-                results.append(
-                    {"dataset": dataset_type.value,
-                    "method": method.value,
-                    "dp": dp_value_complete,
-                    "lp": leaf_purity_value_complete,
-                    "seed": seed}
-                )
-            else:
-                results.append(
-                    {"dataset": dataset_type.value,
-                    "method": method.value,
-                    "dp": dp_value_single,
-                    "lp": leaf_purity_value_single,
-                    "seed": seed}
-                )   
+        elif method == HierarchicalClusteringMethod.IDEC_COMPLETE:
+            # Perform hierarchical clustering with IDEC and complete
+            pass
         elif method == HierarchicalClusteringMethod.AE_BISECTING:
             # Perform hierarchical clustering with Autoencoder and bisection
-            dendrogram, leaf = ae_bisecting(data=data, labels=labels, autoencoder=autoencoder, max_leaf_nodes=max_leaf_nodes, n_clusters=n_clusters, seed=seed)
-            results.append(
-                {"dataset": dataset_type.value,
-                "method": method.value,
-                "dp": dendrogram,
-                "lp": leaf,
-                "seed": seed}
-            )
->>>>>>> 2af3899f
+            dendrogram, leaf = ae_bisecting(
+                data=data,
+                labels=labels,
+                autoencoder=autoencoder,
+                max_leaf_nodes=max_leaf_nodes,
+                n_clusters=n_clusters,
+                seed=seed,
+            )
+            results.append(
+                {
+                    "dataset": dataset_type.value,
+                    "method": method.value,
+                    "dp": dendrogram,
+                    "lp": leaf,
+                    "seed": seed,
+                }
+            )
         elif method == HierarchicalClusteringMethod.AE_SINGLE:
             # Perform hierarchical clustering with Autoencoder and single
             results = ae_single(

import logging
import os
import sys

sys.path.append(os.getcwd())

from typing import List, Union

import numpy as np
import torch
import torch.utils.data
from clustpy.deep._data_utils import (augmentation_invariance_check,
                                      get_dataloader)
from clustpy.deep._train_utils import get_trained_autoencoder
from clustpy.deep._utils import detect_device, encode_batchwise, set_torch_seed
from clustpy.deep.autoencoders._abstract_autoencoder import \
    _AbstractAutoencoder
from clustpy.deep.dipencoder import _Dip_Gradient
from clustpy.utils import dip_pval, dip_test
from sklearn.cluster import KMeans
from tqdm import tqdm

from practical.DeepClustering.DeepECT.metrics import (PredictionClusterNode,
                                                      PredictionClusterTree)


# replaces the dip module
class Cluster_Node: 
    """
    This class represents a cluster node within a binary cluster tree.
    Each node in a cluster tree represents a cluster. The cluster is stored through its center (self.center).
    During the assignment of a new minibatch to the cluster tree, each node stores the samples nearest to its center (self.assignments).
    The centers of leaf nodes are optimized through autograd, whereas the center of inner nodes is adapted analytically with weights for each of its children stored in self.weights.
    """

    def __init__(
        self,
        device: torch.device,
        id: int = 0,
        parent: "Cluster_Node" = None,
        split_id: int = 0, # keep for prediction phase
        split_level: int = 0, # used to adapt weight of L_uni depending on how deep we are in the tree
        number_assignments: int = 0, # used to initialise pruning_indicator
    ) -> "Cluster_Node":
        """
        Constructor for class Cluster_Node

        Parameters
        ----------
        center : np.ndarray
            The initial center for this node.
        device : torch.device
            The device to be trained on.
        id : int, optional
            The ID of the node, by default 0.
        parent : Cluster_Node, optional
            The parent node, by default None.
        split_id : int, optional
            The ID of the split, by default 0.
        weight : int, optional
            The weight of the node, by default 1.

        Returns
        -------
        Cluster_Node
            The initialized Cluster_Node object.
        """
        self.device = device
        self.pruning_indicator = number_assignments
        self.higher_projection_child = None # higher_projection_child
        self.lower_projection_child = None # lower_projection_child
        self.projection_axis = None
        self.assignments: Union[torch.Tensor, None] = None
        self.assignment_indices: Union[torch.Tensor, None] = None # important for PredictionClusterTree
        # self.sum_squared_dist: Union[torch.Tensor, None] = None
        self.id = id
        self.split_id = split_id
        self.split_level = split_level
        self.parent = parent
        self.check_invariant()
    
    def check_invariant(self):
        if not((self.is_leaf_node() and self.projection_axis is None) or (not self.is_leaf_node() and self.projection_axis is not None)): # leaf node <=> projection_axis=None
            raise RuntimeError("Bad state: a leaf node stores a projection axis")

    def clear_assignments(self):
        """
        Clears all assignments in the cluster node.
        """
        if self.higher_projection_child is not None:
            self.higher_projection_child.clear_assignments()
        if self.lower_projection_child is not None:
            self.lower_projection_child.clear_assignments()
        self.assignments = None
        self.assignment_indices = None
        self.sum_squared_dist = None

    def is_leaf_node(self) -> bool:
        """
        Checks if this node is a leaf node.

        Returns
        -------
        bool
            True if the node is a leaf node, else False.
        """
        return self.higher_projection_child is None and self.lower_projection_child is None

    def prune(self):
        """
        Prunes the tree by removing all nodes below this node.
        """
        if self.higher_projection_child is not None:
            self.higher_projection_child.prune()
        if self.lower_projection_child is not None:
            self.lower_projection_child.prune()

        if(not self.is_leaf_node()):
            self.projection_axis.requires_grad = False
        self.assignments = None
        self.assignment_indices = None
        self.sum_squared_dist = None

    def expand_tree(
        self,
        projection_axis: np.ndarray,
        projection_axis_optimizer: Union[torch.optim.Optimizer, None],
        num_assignments_higher_projection_child: int,
        num_assignments_lower_projection_child: int,
        max_id: int = 0,
        max_split_id: int = 0,
    ):
        """
        Set new children to this cluster node, thus changing this node to an inner node.

        Parameters
        ----------
        optimizer : Union[torch.optim.Optimizer, None]
            The optimizer to be used.
        left_child_centers : np.ndarray
            Initial centers for the left child.
        left_child_weight : int
            Weight of the left child.
        right_child_centers : np.ndarray
            Initial centers for the right child.
        right_child_weight : int
            Weight of the right child.
        max_id : int, optional
            The maximum ID, by default 0.
        max_split_id : int, optional
            The maximum split ID, by default 0.
        """
        # set projection axis
        self.projection_axis = torch.nn.Parameter(torch.nn.Parameter(torch.from_numpy(projection_axis).float()))

        if projection_axis_optimizer is not None:
            # self.add_projection_axis_to_optimizer(optimizer, self.projection_axis) # using just one otptimizer
            projection_axis_optimizer.add_param_group({"params": self.projection_axis})
        self.higher_projection_child = Cluster_Node(
            self.device,
            max_id + 1,
            self,
            max_split_id + 1,
            self.split_level + 1,
            num_assignments_higher_projection_child
        )
        self.lower_projection_child = Cluster_Node(
            self.device,
            max_id + 2,
            self,
            max_split_id + 1,
            self.split_level + 1,
            num_assignments_lower_projection_child
        )
        # self.from_leaf_to_inner()

        self.check_invariant()

    def add_projection_axis_to_optimizer(self, optimizer: torch.optim.Optimizer, new_axis: torch.nn.Parameter):

        for param_group in optimizer.param_groups:
            if param_group.get('name') == "projection_axes":
                param_group['params'].extend([new_axis]) # optimizer expects a list of parameters
                return

        raise ValueError("Parameter group with with name projection_axes not initialised yet. Please initialise it by calling optimizer.add_param_group({'params': [], 'lr': desired_learning_rate, 'name': 'projection_axes'},)")
    
    def adapt_pruning_indicator(self, number_assignments: int):
        # adapt pruning indicator with EMA
        self.pruning_indicator = 0.5*(self.pruning_indicator + number_assignments)


class Cluster_Tree:
    """
    This class represents a binary cluster tree. It provides multiple
    functionalities used for improving the cluster tree, like calculating
    the DC and NC losses for the tree and assigning samples of a minibatch
    to the appropriate nodes. Furthermore, it provides methods for
    growing and pruning the tree as well as the analytical adaptation
    of the inner nodes.
    """

    def __init__(
        self,
        trainloader: torch.utils.data.DataLoader,
        autoencoder: torch.nn.Module,
        projection_axis_optimizer: torch.optim.Optimizer,
        device: torch.device,
        max_leaf_nodes: int
    ) -> "Cluster_Tree":
        """
        Constructor for the Cluster_Tree class.

        Parameters
        ----------
        init_leafnode_centers : np.ndarray
            The centers of the two initial leaf nodes of the tree
            given as an array of shape (2, #embedd_features).
        device : torch.device
            The device to be trained on.
        """
        # initialise cluster tree
        self.device = device
        self.max_leaf_nodes = max_leaf_nodes
        self.root = Cluster_Node(device)
        embedded_data = encode_batchwise(trainloader, autoencoder, self.device)
        axis, number_left_assignments, number_right_assignments = self.get_inital_projection_axis(embedded_data)
        self.root.expand_tree(axis, projection_axis_optimizer, number_left_assignments, number_right_assignments)
        

    @property
    def number_nodes(self):
        """
        Calculates the total number of nodes in the tree.

        Returns
        -------
        int
            The total number of nodes.
        """

        def count_recursive(node: Cluster_Node):
            if node.is_leaf_node():
                return 1
            return (
                1 + count_recursive(node.higher_projection_child) + count_recursive(node.lower_projection_child)
            )

        return count_recursive(self.root)

    @property
    def nodes(self) -> List[Cluster_Node]:
        """
        Gets the list of all nodes in the tree.

        Returns
        -------
        List[Cluster_Node]
            The list of all nodes.
        """

        def get_nodes_recursive(node: Cluster_Node):
            result = [node]
            if node.is_leaf_node():
                return result
            result.extend(get_nodes_recursive(node.higher_projection_child))
            result.extend(get_nodes_recursive(node.lower_projection_child))
            return result

        return get_nodes_recursive(self.root)

    @property
    def leaf_nodes(self) -> List[Cluster_Node]:
        """
        Gets the list of all leaf nodes in the tree.

        Returns
        -------
        List[Cluster_Node]
            The list of all leaf nodes.
        """

        def get_nodes_recursive(node: Cluster_Node):
            result = []
            if node.is_leaf_node():
                result.append(node)
                return result
            result.extend(get_nodes_recursive(node.higher_projection_child))
            result.extend(get_nodes_recursive(node.lower_projection_child))
            return result

        return get_nodes_recursive(self.root)

    def get_inital_projection_axis(self, embedded_data: np.ndarray):
        """
        Returns the inital projection axis for the data in the given trainloader. Furthermore, the size of the higher projection cluster and the lower projection cluster will be returned (e.g to initialise pruning indicator).
        """
        # init projection axis on full dataset
        kmeans = KMeans(n_clusters=2, n_init=10).fit(embedded_data)
        kmeans_centers = kmeans.cluster_centers_
        labels = kmeans.labels_
        axis = kmeans_centers[1] - kmeans_centers[0]
        # higher projection by cluster 1 since axis points to cluster 1
        return kmeans_centers[0] - kmeans_centers[1], np.sum(labels == 0), np.sum(labels == 1)
    

    def clear_node_assignments(self):
        """
        Clears the assignments for all nodes in the tree.
        """
        self.root.clear_assignments()

    def assign_to_tree(
        self, data_embedded: torch.Tensor, set_pruning_incidator: bool = False
    ):
        """
        Assigns all samples in the minibatch to their nearest nodes in the cluster tree.
        It is performed bottom-up, so each sample is first assigned to its nearest
        leaf node. Afterwards, the samples are assigned recursively to
        the inner nodes by merging the assignments of the child node.

        Parameters
        ----------
        minibatch_embedded : torch.Tensor
            The minibatch with shape (#samples, #emb_features).
        compute_sum_dist : bool, optional
            Whether to compute the sum of squared distances, by default False.
        """
        # clear all assignments
        self.clear_node_assignments()
        # assign top-down
        self.assign_top_down(self.root, data_embedded, torch.tensor([i for i in range(len(data_embedded))]), set_pruning_incidator)

    def assign_top_down(self, node: Cluster_Node, embedded_data: torch.Tensor, embedded_data_indices: torch.Tensor, set_pruning_incidator: bool):
        
        if set_pruning_incidator:
                node.adapt_pruning_indicator(len(embedded_data))
        
        if embedded_data.numel() == 0:
            return

        node.assignments = embedded_data
        node.assignment_indices = embedded_data_indices
        if node.is_leaf_node():
            return
        
        labels = self.predict_subclusters(node)
        if node.higher_projection_child is not None:
            self.assign_top_down(node.higher_projection_child, embedded_data[labels == 1], embedded_data_indices[labels == 1], set_pruning_incidator)
        if node.lower_projection_child is not None:
            self.assign_top_down(node.lower_projection_child, embedded_data[labels == 0], embedded_data_indices[labels == 0], set_pruning_incidator)


    def predict_subclusters(self, node: Cluster_Node):
        if node.assignments.numel() == 1: ## !!!!!!!!!!!!!!!!!!!!!! Implement Pruning!!!!!!!!!!!!!!!!!!!!!!!!!!!!!
            return np.array([1])
        projections = torch.matmul(node.assignments.detach().clone().cpu().float(), node.projection_axis.detach().clone().reshape(-1,1)).numpy()[:,0] # remove second dimension after projection
        sorted_indices = projections.argsort()
        _, modal_interval, modal_triangle = dip_test(projections[sorted_indices], is_data_sorted=True, just_dip=False)
        index_lower, index_upper = modal_interval
        _, mid_point_triangle, _ = modal_triangle
        if projections[sorted_indices[mid_point_triangle]] > projections[sorted_indices[index_upper]]:
                threshold =  (projections[sorted_indices[mid_point_triangle]] + projections[sorted_indices[index_upper]])/2
        else:
                threshold =  (projections[sorted_indices[mid_point_triangle]] + projections[sorted_indices[index_lower]])/2
        labels = np.zeros(len(node.assignments))
        labels[projections >= threshold] = 1
        return labels
        

    def prune_tree(self, pruning_threshold: float):
        """
        Prunes the tree by removing nodes with pruning indicators below the pruning threshold.

        Parameters
        ----------
        pruning_threshold : float
            The threshold value for pruning. Nodes with pruning indicators below this threshold will be removed.

        Returns
        -------
        bool
            Returns True if pruning occurred, otherwise False.
        """

        def prune_node(parent: Cluster_Node, child_attr: str):
            """
            Prunes a node from the tree by replacing it with its child or sibling node.

            Parameters
            ----------
            parent : Cluster_Node
                The parent node from which the child or sibling node will be pruned.
            child_attr : str
                The attribute name of the child node to be pruned.

            Returns
            -------
            None
            """
            child_node: Cluster_Node = getattr(parent, child_attr)
            sibling_attr = (
                "higher_projection_child" if child_attr == "lower_projection_child" else "lower_projection_child"
            )
            sibling_node: Cluster_Node = getattr(parent, sibling_attr)

            if sibling_node is None:
                raise ValueError(sibling_node)
            else:
                if parent == self.root:
                    self.root = sibling_node
                    self.root.parent = None
                else:
                    grandparent = parent.parent
                    if grandparent.lower_projection_child == parent:
                        grandparent.lower_projection_child = sibling_node
                    else:
                        grandparent.higher_projection_child = sibling_node
                    sibling_node.parent = grandparent
                sibling_node.split_id = parent.split_id
                sibling_node.assignments = parent.assignments
                sibling_node.assignment_indices = parent.assignment_indices
                sibling_node.pruning_indicator = parent.pruning_indicator
                sibling_node.split_level = parent.split_level

                child_node.prune()
                del child_node
                del parent

                print(
                    f"Tree size after pruning: {self.number_nodes}, leaf nodes: {len(self.leaf_nodes)}"
               )

        def prune_recursive(node: Cluster_Node) -> bool:
            """
            Recursively prunes the tree starting from the given node.

            Parameters
            ----------
            node : Cluster_Node
                The node from which to start pruning.

            Returns
            -------
            bool
                Returns True if pruning occurred, otherwise False.
            """
            result = False
            if node.higher_projection_child is not None:
                result = prune_recursive(node.higher_projection_child)
            if node.lower_projection_child is not None:
                result = prune_recursive(node.lower_projection_child)

            if node.pruning_indicator < pruning_threshold:
                if node.parent is not None:
                    if node.parent.higher_projection_child == node:
                        prune_node(node.parent, "higher_projection_child")
                        result = True
                    else:
                        prune_node(node.parent, "lower_projection_child")
                        result = True
                else:
                    if (
                        self.root.higher_projection_child
                        and self.root.higher_projection_child.pruning_indicator < pruning_threshold
                    ):
                        prune_node(self.root, "higher_projection_child")
                        result = True
                    elif (
                        self.root.lower_projection_child
                        and self.root.lower_projection_child.pruning_indicator < pruning_threshold
                    ):
                        prune_node(self.root, "higher_projection_child")
                        result = True
            return result

        return prune_recursive(self.root)

    def grow_tree(
        self,
        dataloader: torch.utils.data.DataLoader,
        autoencoder: torch.nn.Module,
        projection_axis_optimizer: torch.optim.Optimizer,
        unimodal_treshhold: float,
        use_pvalue: bool = False,
    ) -> bool:
        """
        Grows the tree at the leaf node with the highest squared distance
        between its assignments and center. The distance is not normalized,
        so larger clusters will be chosen.

        We transform the dataset (or a representative sub-sample of it)
        onto the embedded space. Then, we determine the leaf node
        with the highest sum of squared distances between its center
        and the assigned data points. We selected this rule because it
        provides a good balance between the number of data points
        and data variance for this cluster.
        Next, we split the selected node and attach two new leaf
        nodes to it as children. We determine the initial centers for
        these new leaf nodes by applying two-means (k-means with
        k = 2) to the assigned data points.

        Parameters
        ----------
        dataloader : torch.utils.data.DataLoader
            The data loader for the dataset.
        autoencoder : torch.nn.Module
            The autoencoder model for embedding the data.
        optimizer : torch.optim.Optimizer
            The optimizer for the autoencoder.
        device : Union[torch.device, str]
            The device to perform calculations on.

        Returns
        ----------
        Returns True if the algorithm should be stopped (uniform criteria met) or False otherwise
        """
        X_embedd = encode_batchwise(dataloader, autoencoder, self.device)
        self.assign_to_tree(torch.from_numpy(X_embedd))
  
        if use_pvalue:
            best_value = np.inf
        else:
            best_value = -np.inf
            total_assignments = sum([len(node.assignments) for node in self.leaf_nodes if node.assignments is not None])

        best_node_to_split = None
        best_node_axis = None
        best_node_number_assign_lower_projection_cluster = None
        best_node_number_assign_higher_projection_cluster = None
        for node in self.leaf_nodes:
            if node.assignments is None:
                continue
            node_data = node.assignments.numpy()
            if len(node_data) < 2:
                continue
            print("#assignments: ", len(node.assignments))
            axis, number_assign_lower_projection_cluster, number_assign_higher_projection_cluster = self.get_inital_projection_axis(node_data)
            projections = np.matmul(node_data, axis)
            dip_value = dip_test(projections, just_dip=True, is_data_sorted=False)
            # pvalue gives the probability for unimodality (smaller dip value, higher p value)
            pvalue = dip_pval(dip_value, len(node.assignments))
            

            # the more samples, the smaller the dip value, consider this:
            if use_pvalue:
                current_value = pvalue
                better = current_value < best_value
            else:
                current_value = dip_value + 0.5*len(node.assignments)/(4*total_assignments)
                better = current_value > best_value

            if better and pvalue < unimodal_treshhold: 
                best_value = current_value
                best_node_axis = axis
                best_node_to_split = node
                best_node_number_assign_lower_projection_cluster = number_assign_lower_projection_cluster
                best_node_number_assign_higher_projection_cluster = number_assign_higher_projection_cluster
                    
        if np.abs(best_value) == np.inf:
            return True # stop algorithm
        else:
            print("#assignments best node: ", len(best_node_to_split.assignments))
            best_node_to_split.expand_tree(best_node_axis, projection_axis_optimizer, best_node_number_assign_higher_projection_cluster, best_node_number_assign_lower_projection_cluster, max([leaf.id for leaf in self.leaf_nodes]), max([node.split_id for node in self.nodes]))
            return False
    
    def improve_space(self, embedded_data: torch.Tensor, projection_axis_optimizer: torch.optim.Optimizer, unimodal_loss_increase_method: str):
        self.assign_to_tree(embedded_data, set_pruning_incidator=True)
        loss = self._improve_space_recursive(self.root, projection_axis_optimizer, 0, unimodal_loss_increase_method)
        return loss

    def _improve_space_recursive(self, node: Cluster_Node, projection_axis_optimizer: torch.optim.Optimizer, loss: torch.Tensor, unimodal_loss_increase_method: str):
        if node.is_leaf_node():
            return loss

        self._adjust_axis(node, projection_axis_optimizer)

        axis = node.projection_axis.detach().clone()
        
        higher_projection_child_improvement = node.higher_projection_child.assignments is not None and node.higher_projection_child.assignments.numel() > 1
        lower_projection_child_improvement = node.lower_projection_child.assignments is not None and node.lower_projection_child.assignments.numel() > 1

        if higher_projection_child_improvement and lower_projection_child_improvement:
            unimodal_loss_weight = self._calc_unimodal_loss_weight(node, unimodal_loss_increase_method)
            L_unimodal = (_Dip_Gradient.apply(node.higher_projection_child.assignments, axis) + _Dip_Gradient.apply(node.lower_projection_child.assignments, axis))/2
            L_multimodal = _Dip_Gradient.apply(node.assignments, axis)
            loss = loss + unimodal_loss_weight*L_unimodal - L_multimodal
        
        if higher_projection_child_improvement:
            loss_higher_projection_child = self._improve_space_recursive(node.higher_projection_child, projection_axis_optimizer, loss, unimodal_loss_increase_method)
        else:
            loss_higher_projection_child = 0
        if lower_projection_child_improvement:
            loss_lower_projection_child = self._improve_space_recursive(node.lower_projection_child, projection_axis_optimizer, loss, unimodal_loss_increase_method)
        else:
            loss_lower_projection_child = 0

        return loss_higher_projection_child + loss_lower_projection_child


    def _adjust_axis(self, node: Cluster_Node, projection_axis_optimizer: torch.optim.Optimizer):
        projection_axis_optimizer.zero_grad()
        # data gradients should not be stored
        data = node.assignments.detach().clone()
        loss = -_Dip_Gradient.apply(data, node.projection_axis)
        loss.backward()
        projection_axis_optimizer.step()
    
    def _calc_unimodal_loss_weight(self, node: Cluster_Node, method: str):
        max_depth_balanced_tree = np.log2(self.max_leaf_nodes)
        if method == "linear":
            return (1/max_depth_balanced_tree) * node.split_level
        elif method == "exponential":
            return np.exp2(node.split_level - max_depth_balanced_tree)
        elif method == "noUnimodalLoss":
            return 0
        elif method == "justLeafs":
            return 1.0 if node.is_leaf_node() else 0 # turn unimodal loss off after it gets an inner node



        


def transform_cluster_tree_to_pred_tree(tree: Cluster_Tree) -> PredictionClusterTree:
    """
    Transforms a Cluster_Tree to a PredictionClusterTree.

    Parameters
    ----------
    tree : Cluster_Tree
        The cluster tree to transform.

    Returns
    -------
    PredictionClusterTree
        The transformed prediction cluster tree.
    """

    def transform_nodes(node: Cluster_Node):
        pred_node = PredictionClusterNode(
            node.id, node.split_id, None
        )
        if node.is_leaf_node():
            return pred_node
        pred_node.left_child = transform_nodes(node.higher_projection_child)
        pred_node.left_child.parent = pred_node
        pred_node.right_child = transform_nodes(node.lower_projection_child)
        pred_node.right_child.parent = pred_node
        return pred_node

    return PredictionClusterTree(transform_nodes(tree.root))

class _DipECT_Module(torch.nn.Module):
    """
    The _DeepECT_Module. Contains most of the algorithm specific procedures like the loss and tree-grow functions.

    Parameters
    ----------
    init_centers : np.ndarray
        The initial cluster centers
    augmentation_invariance : bool
        If True, augmented samples provided in custom_dataloaders[0] will be used to learn
        cluster assignments that are invariant to the augmentation transformations (default: False)

    Attributes
    ----------
    cluster_tree: Cluster_Node
    augmentation_invariance : bool
        Is augmentation invariance used
    """

    def __init__(
        self,
        trainloader: torch.utils.data.DataLoader,
        autoencoder: torch.nn.Module,
        projection_axis_optimizer: torch.optim.Optimizer,
        device: torch.device,
        random_state: np.random.RandomState,
        max_leaf_nodes: int,
        augmentation_invariance: bool = False,
    ):
        super().__init__()

        self.augmentation_invariance = augmentation_invariance
        self.device = device
        self.random_state = random_state

        # Create initial cluster tree
        self.cluster_tree = Cluster_Tree(
            trainloader,
            autoencoder,
            projection_axis_optimizer,
            device,
            max_leaf_nodes
        )

    def fit(
        self,
        autoencoder: torch.nn.Module,
        trainloader: torch.utils.data.DataLoader,
        testloader: torch.utils.data.DataLoader,
        max_epochs: int,
        pruning_threshold: float,
        grow_interval: int,
        use_pvalue: bool,
        unimodal_loss_increase_method: str,
        max_leaf_nodes: int,
        reconstruction_loss_weight: float,
        unimodal_treshhold: float,
        optimizer: torch.optim.Optimizer,
        projection_axis_optimizer: torch.optim.Optimizer,
        rec_loss_fn: torch.nn.modules.loss._Loss,
        device: Union[torch.device | str],
        logging_active: bool,
    ) -> "_DipECT_Module":
        """
        Trains the _DeepECT_Module in place.

        Parameters
        ----------
        autoencoder : torch.nn.Module
            The autoencoder used for training
        trainloader : torch.utils.data.DataLoader
            DataLoader for training data
        testloader : torch.utils.data.DataLoader
            DataLoader for testing data
        max_iterations : int
            Maximum number of iterations for training
        pruning_threshold : float
            Threshold for pruning the cluster tree
        grow_interval : int
            Interval for growing the cluster tree
        max_leaf_nodes : int
            Maximum number of leaf nodes in the cluster tree
        optimizer : torch.optim.Optimizer
            Optimizer for training
        rec_loss_fn : torch.nn.modules.loss._Loss
            Loss function for reconstruction
        device : Union[torch.device, str]
            Device for training (e.g., "cuda" or "cpu")

        Returns
        -------
        self : _DeepECT_Module
            This instance of the _DeepECT_Module
        """
        # mov_dc_loss = 0.0
        # mov_nc_loss = 0.0
        mov_rec_loss = 0.0
        mov_rec_loss_aug = 0.0
        mov_loss = 0.0

        # stop_algorithm = False
        # refinement_epochs = 2
        # refinement_counter = 0

        for epoch in range(max_epochs):

            with tqdm(trainloader, unit="batch") as tepoch:
<<<<<<< HEAD
                self.cluster_tree.prune_tree(pruning_threshold)

=======
                
>>>>>>> 7e44065b
                if (epoch > 0 and epoch % grow_interval == 0) or self.cluster_tree.number_nodes < 3:
                        if len(self.cluster_tree.leaf_nodes) < max_leaf_nodes:
                            stop_algorithm = self.cluster_tree.grow_tree(testloader, autoencoder, projection_axis_optimizer, unimodal_treshhold, use_pvalue)
                            if stop_algorithm:
                                print("Stopped algorithm earlier since unimodality treshhold is reached")
                                break


                for batch in tepoch:
                    
                    tepoch.set_description(f"Epoch {epoch}/{max_epochs}")

                    optimizer.zero_grad()

                    if self.augmentation_invariance:
                        idxs, M, M_aug = batch
                    else:
                        idxs, M = batch

                    # calculate autoencoder loss
                    rec_loss, embedded, reconstructed = autoencoder.loss(
                        [idxs, M], rec_loss_fn, self.device
                    )
                    # if self.augmentation_invariance:
                    #     rec_loss_aug, embedded_aug, reconstructed_aug = (
                    #         autoencoder.loss([idxs, M_aug], rec_loss_fn, self.device)
                    #     )

                    # calculate cluster loss
                    cluster_loss = self.cluster_tree.improve_space(embedded, projection_axis_optimizer, unimodal_loss_increase_method)

                    self.cluster_tree.clear_node_assignments()

                    # if self.cluster_tree.prune_tree(pruning_threshold):
                    #     cluster_loss = torch.tensor([0.0], dtype=torch.float, device=device)

                    if reconstruction_loss_weight is None:
                        reconstruction_loss_weight = 1 / rec_loss.detach() # /(4* rec_loss.detach())

                    if self.augmentation_invariance:
                        # loss = cluster_loss + rec_loss + rec_loss_aug
                        # mov_rec_loss_aug += rec_loss_aug.item()
                        pass
                    else:
                        loss = cluster_loss  + rec_loss*reconstruction_loss_weight
                        

                    mov_rec_loss += rec_loss.item()
                    mov_loss += loss.item()


                    loss.backward()
                    optimizer.step()
<<<<<<< HEAD
            if logging_active:
                log_epoch_nr = epoch + 1 # to avoid division by zero 
                logging.info(
                  f"epoch: {log_epoch_nr} - moving averages: mov_rec_loss: {mov_rec_loss/log_epoch_nr} "
                  f"mov_loss: {mov_loss/log_epoch_nr} {f'rec_loss_aug: {mov_rec_loss_aug/log_epoch_nr}' if self.augmentation_invariance else ''} total_loss: {mov_loss/log_epoch_nr}"
                )

=======
                
>>>>>>> 7e44065b
            # logging.info(
            #     f"{epoch} - moving averages: rec_loss: {mov_rec_loss/progress_bar.n} "
            #     f"{f'rec_loss_aug: {mov_rec_loss_aug/progress_bar.n}' if self.augmentation_invariance else ''} "
            #     f"total_loss: {mov_loss/progress_bar.n}"
            # )
<<<<<<< HEAD
            
            # assert (self.cluster_tree.number_nodes - len(self.cluster_tree.leaf_nodes)) == len(projection_axis_optimizer.param_groups)
=======
            assert (self.cluster_tree.number_nodes - len(self.cluster_tree.leaf_nodes)) == len(projection_axis_optimizer.param_groups)
>>>>>>> 7e44065b

            # if stop_algorithm:
            #     refinement_counter += 1
            #     if refinement_counter == refinement_epochs:
            #         print("Stopped algorithm earlier since unimodality treshhold is reached")
            #         break

        return self

    def predict(
        self,
        dataloader: torch.utils.data.DataLoader,
        autoencoder: torch.nn.Module,
    ) -> PredictionClusterTree:
        """
        Batchwise prediction of the given samples in the dataloader for a
        given number of classes.

        Parameters
        ----------
        dataloader : torch.utils.data.DataLoader
            DataLoader for the samples to be predicted
        autoencoder: torch.nn.Module
            Autoencoder model for calculating the embeddings

        Returns
        -------
        pred_tree : PredictionClusterTree
            The prediction cluster tree with assigned samples
        """
        # get prediction tree
        pred_tree = transform_cluster_tree_to_pred_tree(self.cluster_tree)

        with torch.no_grad():
            for batch in tqdm(dataloader, desc="Predict"):
                # calculate embeddings of the samples which should be predicted
                batch_data = batch[1].to(self.device)
                indices = batch[0].to(self.device)
                embeddings = autoencoder.encode(batch_data)
                # assign the embeddings to the cluster tree
                self.cluster_tree.assign_to_tree(embeddings)
                # use assignment indices for prediction tree
                for node in self.cluster_tree.leaf_nodes:
                    pred_tree[node.id].assign_batch(indices, node.assignment_indices)
                self.cluster_tree.clear_node_assignments()

        return pred_tree

def _dipect(
    X: np.ndarray,
    batch_size: int,
    pretrain_optimizer_params: dict,
    clustering_optimizer_params: dict,
    projection_axis_optimizer_params: dict,
    pretrain_epochs: int,
    max_epochs: int,
    pruning_threshold: float,
    grow_interval: int,
    use_pvalue: bool,
    optimizer_class: torch.optim.Optimizer,
    rec_loss_fn: torch.nn.modules.loss._Loss,
    autoencoder: _AbstractAutoencoder,
    embedding_size: int,
    unimodal_loss_increase_method: str,
    max_leaf_nodes: int,
    reconstruction_loss_weight: float,
    unimodal_treshhold: float,
    custom_dataloaders: tuple,
    augmentation_invariance: bool,
    random_state: np.random.RandomState,
<<<<<<< HEAD
    logging_active: bool,
    autoencoder_save_param_path: str = "pretrained_ae.pth",
=======
    autoencoder_save_param_path: str
>>>>>>> 7e44065b
):
    """
    Start the actual DeepECT clustering procedure on the input data set.

    Parameters
    ----------
    X : np.ndarray
        The given data set. Can be a np.ndarray or a torch.Tensor
    batch_size : int
        Size of the data batches
    pretrain_optimizer_params : dict
        Parameters of the optimizer for the pretraining of the autoencoder, includes the learning rate
    clustering_optimizer_params : dict
        Parameters of the optimizer for the actual clustering procedure, includes the learning rate
    pretrain_epochs : int
        Number of epochs for the pretraining of the autoencoder
    max_iterations : int
        Number of iterations for the actual clustering procedure
    pruning_threshold : float
        The threshold for pruning the tree
    grow_interval : int
        Interval for growing the tree
    optimizer_class : torch.optim.Optimizer
        The optimizer class
    rec_loss_fn : torch.nn.modules.loss._Loss
        Loss function for the reconstruction
    autoencoder : torch.nn.Module
        The input autoencoder
    embedding_size : int
        Size of the embedding within the autoencoder
    custom_dataloaders : tuple
        Tuple consisting of a trainloader (random order) at the first and a test loader (non-random order) at the second position
    augmentation_invariance : bool
        If True, augmented samples provided in custom_dataloaders[0] will be used to learn cluster assignments that are invariant to the augmentation transformations
    random_state : np.random.RandomState
        Use a fixed random state to get a repeatable solution
    autoencoder_save_param_path : str
        Path to save the autoencoder parameters

    Returns
    -------
    tuple : (np.ndarray, np.ndarray, np.ndarray, np.ndarray, torch.nn.Module)
        The labels as identified by a final KMeans execution,
        The cluster centers as identified by a final KMeans execution,
        The labels as identified by DeepECT after the training terminated,
        The cluster centers as identified by DeepECT after the training terminated,
        The final autoencoder
    """
    # Get initial setting (device, dataloaders, pretrained AE and initial clustering result)
    save_ae_state_dict = not hasattr(autoencoder, "fitted") or not autoencoder.fitted
    set_torch_seed(random_state)

    device = detect_device()
    # sample random mini-batches from the data -> shuffle = True
    if custom_dataloaders is None:
        trainloader = get_dataloader(X, batch_size, True, False)
        testloader = get_dataloader(X, batch_size, False, False)
    else:
        trainloader, testloader = custom_dataloaders
    # Get initial AE
    autoencoder = get_trained_autoencoder(trainloader, pretrain_optimizer_params, pretrain_epochs, device,
                                          optimizer_class, rec_loss_fn, embedding_size, autoencoder)

    # (
    #     device,
    #     trainloader,
    #     testloader,
    #     autoencoder,
    #     _,
    #     _,
    #     _,
    #     init_leafnode_centers,
    #     _,
    # ) = get_standard_initial_deep_clustering_setting(
    #     X,
    #     2,
    #     batch_size,
    #     pretrain_optimizer_params,
    #     pretrain_epochs,
    #     optimizer_class,
    #     rec_loss_fn,
    #     autoencoder,
    #     embedding_size,
    #     custom_dataloaders,
    #     KMeans,
    #     {"n_init": 20, "random_state": random_state},
    #     random_state,
    # )

    print(device)
    if save_ae_state_dict:
        autoencoder.save_parameters(autoencoder_save_param_path)

    
    optimizer = optimizer_class(
        list(autoencoder.parameters()), **clustering_optimizer_params
    )

    dummy_param = torch.nn.Parameter(torch.empty(0))
    projection_axis_optimizer = optimizer_class([dummy_param], **projection_axis_optimizer_params)
    projection_axis_optimizer.param_groups = []
    # optimizer.add_param_group({'params': [], 'lr': projection_axis_lr, 'name': 'projection_axes'}) # using just one optimizer (with different lr for projection axis and data)

    # Setup DeepECT Module
    dipect_module = _DipECT_Module(
        trainloader,
        autoencoder,
        projection_axis_optimizer,
        device,
        random_state,
        max_leaf_nodes,
        augmentation_invariance,
    ).to(device)

    # DeepECT Training loop
    dipect_module.fit(
        autoencoder.to(device),
        trainloader,
        testloader,
        max_epochs,
        pruning_threshold,
        grow_interval,
        use_pvalue,
        unimodal_loss_increase_method, 
        max_leaf_nodes,
        reconstruction_loss_weight,
        unimodal_treshhold,
        optimizer,
        projection_axis_optimizer,
        rec_loss_fn,
        device,
        logging_active
    )
    # Get labels
    deepect_tree: PredictionClusterTree = dipect_module.predict(
        testloader, autoencoder
    )
    return deepect_tree, autoencoder



class DipECT:
    """
    The Deep Embedded Cluster Tree (DeepECT) algorithm.
    First, an autoencoder (AE) will be trained (will be skipped if input autoencoder is given).
    Afterward, a cluster tree will be grown and the AE will be optimized using the DeepECT loss function.

    Parameters
    ----------
    batch_size : int
        Size of the data batches (default: 256)
    pretrain_optimizer_params : dict
        Parameters of the optimizer for the pretraining of the autoencoder, includes the learning rate (default: {"lr": 1e-3})
    clustering_optimizer_params : dict
        Parameters of the optimizer for the actual clustering procedure, includes the learning rate (default: {"lr": 1e-4})
    pretrain_epochs : int
        Number of epochs for the pretraining of the autoencoder (default: 50)
    max_iterations : int
        Number of iterations for the actual clustering procedure (default: 50000)
    grow_interval : int
        Interval for growing the tree (default: 500)
    pruning_threshold : float
        The threshold for pruning the tree (default: 0.1)
    optimizer_class : torch.optim.Optimizer
        The optimizer class (default: torch.optim.Adam)
    rec_loss_fn : torch.nn.modules.loss._Loss
        Loss function for the reconstruction (default: torch.nn.MSELoss())
    autoencoder : torch.nn.Module
        The input autoencoder. If None, a new FeedforwardAutoencoder will be created (default: None)
    embedding_size : int
        Size of the embedding within the autoencoder (default: 10)
    max_leaf_nodes : int
        Maximum number of leaf nodes in the cluster tree (default: 20)
    custom_dataloaders : tuple
        Tuple consisting of a trainloader (random order) at the first and a test loader (non-random order) at the second position. If None, the default dataloaders will be used (default: None)
    augmentation_invariance : bool
        If True, augmented samples provided in custom_dataloaders[0] will be used to learn cluster assignments that are invariant to the augmentation transformations (default: False)
    random_state : np.random.RandomState
        Use a fixed random state to get a repeatable solution. Can also be of type int (default: None)
    autoencoder_param_path : str
        Path to save the autoencoder parameters (default: None)

    Attributes
    ----------
    tree_ : PredictionClusterTree
        The prediction cluster tree after training
    autoencoder : torch.nn.Module
        The final autoencoder
    """

    def __init__(
        self,
        batch_size: int = 256,
        pretrain_optimizer_params: dict = None,
        clustering_optimizer_params: dict = None,
        projection_axis_optimizer_params: dict = None,
        pretrain_epochs: int = 50,
        max_epochs: int = 40,
        grow_interval: int = 2,
        use_pvalue: bool = False,
        pruning_threshold: float = 0.1,
        optimizer_class: torch.optim.Optimizer = torch.optim.Adam,
        rec_loss_fn: torch.nn.modules.loss._Loss = torch.nn.MSELoss(),
        autoencoder: _AbstractAutoencoder = None,
        embedding_size: int = 10,
        unimodal_loss_increase_method: str = "linear",
        max_leaf_nodes: int = 20,
        reconstruction_loss_weight: float = None,
        unimodal_treshhold: float = 0.95,
        custom_dataloaders: tuple = None,
        augmentation_invariance: bool = False,
        random_state: np.random.RandomState = np.random.RandomState(42),
<<<<<<< HEAD
        autoencoder_param_path: str = None,
        logging_active: bool = False,
=======
        autoencoder_param_path: str = "pretrained_ae.pth",
>>>>>>> 7e44065b
    ):
        self.batch_size = batch_size
        self.pretrain_optimizer_params = (
            {"lr": 1e-3}
            if pretrain_optimizer_params is None
            else pretrain_optimizer_params
        )
        self.clustering_optimizer_params = (
            {"lr": 1e-4}
            if clustering_optimizer_params is None
            else clustering_optimizer_params
        )
        self.projection_axis_optimizer_params = (
            {"lr": 1e-5}
            if projection_axis_optimizer_params is None
            else projection_axis_optimizer_params
        )
        self.pretrain_epochs = pretrain_epochs
        self.max_epochs = max_epochs
        self.grow_interval = grow_interval
        self.use_pvalue = use_pvalue
        self.pruning_threshold = pruning_threshold
        self.optimizer_class = optimizer_class
        self.rec_loss_fn = rec_loss_fn
        self.autoencoder = autoencoder
        self.embedding_size = embedding_size
        self.unimodal_loss_increase_method = unimodal_loss_increase_method
        self.custom_dataloaders = custom_dataloaders
        self.augmentation_invariance = augmentation_invariance
        self.max_leaf_nodes = max_leaf_nodes
        self.reconstruction_loss_weight = reconstruction_loss_weight
        self.unimodal_treshhold = unimodal_treshhold
        self.random_state = random_state
        self.autoencoder_param_path = autoencoder_param_path
        self.logging_active = logging_active

    def fit_predict(self, X: np.ndarray) -> "DipECT":
        """
        Initiate the actual clustering process on the input data set.
        The resulting cluster labels will be stored in the labels_ attribute.

        Parameters
        ----------
        X : np.ndarray
            The given data set as a 2D-array of shape (#samples, #features)

        Returns
        -------
        self : DeepECT
            This instance of the DeepECT algorithm
        """
        augmentation_invariance_check(
            self.augmentation_invariance, self.custom_dataloaders
        )
        tree, autoencoder = _dipect(
            X,
            self.batch_size,
            self.pretrain_optimizer_params,
            self.clustering_optimizer_params,
            self.projection_axis_optimizer_params,
            self.pretrain_epochs,
            self.max_epochs,
            self.pruning_threshold,
            self.grow_interval,
            self.use_pvalue,
            self.optimizer_class,
            self.rec_loss_fn,
            self.autoencoder,
            self.embedding_size,
            self.unimodal_loss_increase_method,
            self.max_leaf_nodes,
            self.reconstruction_loss_weight,
            self.unimodal_treshhold,
            self.custom_dataloaders,
            self.augmentation_invariance,
            self.random_state,
            self.logging_active,
            self.autoencoder_param_path,
        )
        self.tree_ = tree
        self.autoencoder = autoencoder
        return self<|MERGE_RESOLUTION|>--- conflicted
+++ resolved
@@ -758,12 +758,8 @@
         for epoch in range(max_epochs):
 
             with tqdm(trainloader, unit="batch") as tepoch:
-<<<<<<< HEAD
                 self.cluster_tree.prune_tree(pruning_threshold)
 
-=======
-                
->>>>>>> 7e44065b
                 if (epoch > 0 and epoch % grow_interval == 0) or self.cluster_tree.number_nodes < 3:
                         if len(self.cluster_tree.leaf_nodes) < max_leaf_nodes:
                             stop_algorithm = self.cluster_tree.grow_tree(testloader, autoencoder, projection_axis_optimizer, unimodal_treshhold, use_pvalue)
@@ -817,7 +813,6 @@
 
                     loss.backward()
                     optimizer.step()
-<<<<<<< HEAD
             if logging_active:
                 log_epoch_nr = epoch + 1 # to avoid division by zero 
                 logging.info(
@@ -825,26 +820,6 @@
                   f"mov_loss: {mov_loss/log_epoch_nr} {f'rec_loss_aug: {mov_rec_loss_aug/log_epoch_nr}' if self.augmentation_invariance else ''} total_loss: {mov_loss/log_epoch_nr}"
                 )
 
-=======
-                
->>>>>>> 7e44065b
-            # logging.info(
-            #     f"{epoch} - moving averages: rec_loss: {mov_rec_loss/progress_bar.n} "
-            #     f"{f'rec_loss_aug: {mov_rec_loss_aug/progress_bar.n}' if self.augmentation_invariance else ''} "
-            #     f"total_loss: {mov_loss/progress_bar.n}"
-            # )
-<<<<<<< HEAD
-            
-            # assert (self.cluster_tree.number_nodes - len(self.cluster_tree.leaf_nodes)) == len(projection_axis_optimizer.param_groups)
-=======
-            assert (self.cluster_tree.number_nodes - len(self.cluster_tree.leaf_nodes)) == len(projection_axis_optimizer.param_groups)
->>>>>>> 7e44065b
-
-            # if stop_algorithm:
-            #     refinement_counter += 1
-            #     if refinement_counter == refinement_epochs:
-            #         print("Stopped algorithm earlier since unimodality treshhold is reached")
-            #         break
 
         return self
 
@@ -909,12 +884,8 @@
     custom_dataloaders: tuple,
     augmentation_invariance: bool,
     random_state: np.random.RandomState,
-<<<<<<< HEAD
     logging_active: bool,
-    autoencoder_save_param_path: str = "pretrained_ae.pth",
-=======
-    autoencoder_save_param_path: str
->>>>>>> 7e44065b
+    autoencoder_save_param_path: str,
 ):
     """
     Start the actual DeepECT clustering procedure on the input data set.
@@ -1127,12 +1098,8 @@
         custom_dataloaders: tuple = None,
         augmentation_invariance: bool = False,
         random_state: np.random.RandomState = np.random.RandomState(42),
-<<<<<<< HEAD
-        autoencoder_param_path: str = None,
         logging_active: bool = False,
-=======
         autoencoder_param_path: str = "pretrained_ae.pth",
->>>>>>> 7e44065b
     ):
         self.batch_size = batch_size
         self.pretrain_optimizer_params = (

# This workflow will install Python dependencies, run tests and lint with a single version of Python
# For more information see: https://docs.github.com/en/actions/automating-builds-and-tests/building-and-testing-python

name: Test Main

on:
  push:
    branches: [ "main" ]
  pull_request:
    branches: [ "main" ]

permissions:
  contents: read

jobs:
  build:

    runs-on: ubuntu-latest
    strategy:
      # You can use PyPy versions in python-version.
      # For example, pypy-2.7 and pypy-3.8
      matrix:
        python-version: ["3.7", "3.10"]

    steps:
      - uses: actions/checkout@v3
      - name: Set up Python ${{ matrix.python-version }}
        uses: actions/setup-python@v3
        with:
          python-version: ${{ matrix.python-version }}

      # You can test your matrix by printing the current Python version
      - name: Display Python version
        run: python -c "import sys; print(sys.version)"

      - name: Install dependencies
        run: |
          python -m pip install --upgrade pip
          pip install pytest pytest-cov
<<<<<<< HEAD
          pip install numpy scikit-learn torch
=======
          pip install torch
>>>>>>> 450422fe
          pip install -e .

      - name: Test with pytest
        run: |
          pytest --cov
<|MERGE_RESOLUTION|>--- conflicted
+++ resolved
@@ -37,13 +37,15 @@
         run: |
           python -m pip install --upgrade pip
           pip install pytest pytest-cov
-<<<<<<< HEAD
           pip install numpy scikit-learn torch
-=======
-          pip install torch
->>>>>>> 450422fe
           pip install -e .
 
       - name: Test with pytest
         run: |
           pytest --cov
+
+      - name: Upload coverage reports to Codecov
+        uses: codecov/codecov-action@v4.0.1
+        with:
+          token: ${{ secrets.CODECOV_TOKEN }}
+          slug: collinleiber/LMU_Master_Practical_SoSe24
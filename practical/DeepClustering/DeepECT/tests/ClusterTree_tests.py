from practical.DeepClustering.DeepECT.deepect import (
    Cluster_Node,
    _DeepECT_Module,
)
import numpy as np
import torch


def test_Cluster_Node():
    root = Cluster_Node(np.array([0, 0]), "cpu")
    root.set_childs(None, np.array([-1, -1]), np.array([1, 1]))
    root.left_child.set_childs(None, np.array([-2, -2]), np.array([-0.5, -0.5]))

    # check if centers are stored correctly
    assert torch.all(torch.eq(root.center, torch.tensor([0, 0])))
    assert torch.all(torch.eq(root.left_child.center, torch.tensor([-1, -1])))
    assert torch.all(
        torch.eq(root.left_child.right_child.center, torch.tensor([-0.5, -0.5]))
    )
    # since the left node of the root node changed to a inner node, its weights must be non zero
    assert root.left_child.weight != None
    assert not root.left_child.is_leaf_node()
    # right child of root is still a leaf node
    assert root.right_child.is_leaf_node()
    assert root.left_child.right_child.is_leaf_node()
    # centers of leaf nodes must be trainable
    assert isinstance(root.left_child.right_child.center, torch.nn.Parameter)
    # centers of inner nodes are just tensors
    assert isinstance(root.left_child.center, torch.Tensor)


def sample_cluster_tree():
    """
    Helper method for creating a sample cluster tree
    """
    deep_ect = _DeepECT_Module(np.array([[0, 0], [1, 1]]), "cpu")
    tree = deep_ect.cluster_tree
    tree.root.left_child.set_childs(None, np.array([-2, -2]), np.array([-0.5, -0.5]))
    return tree

<<<<<<< HEAD
def sample_cluster_tree_with_assignments(autoencoder):
    """ 
    Helper method for creating a sample cluster tree with assignments
    """
    tree = sample_cluster_tree()
    tree.assign_to_nodes(autoencoder, torch.tensor([[-3,-3], [10,10], [-0.4,-0.4],[0.4,0.3]]))
    tree._assign_to_splitnodes(tree.root)
=======

def sample_cluster_tree_with_assignments():
    """
    Helper method for creating a sample cluster tree with assignments
    """
    tree = sample_cluster_tree()
    tree.assign_to_nodes(torch.tensor([[-3, -3], [10, 10], [-0.4, -0.4], [0.4, 0.3]]))
>>>>>>> a31c19ff
    return tree


def test_cluster_tree():
    tree = sample_cluster_tree()
    # we should have 3 leaf nodes in this example
    assert len(tree.get_all_leaf_nodes()) == 3

    # check if the returned nodes are really the leaf nodes by checking the stored center
    leaf_nodes = tree.get_all_leaf_nodes()
    assert (
        torch.all(
            leaf_nodes[0].center
            == torch.nn.Parameter(torch.tensor([-2, -2], dtype=torch.float16))
        ).item()
        and torch.all(
            leaf_nodes[1].center
            == torch.nn.Parameter(torch.tensor([-0.5, -0.5], dtype=torch.float16))
        ).item()
        and torch.all(
            leaf_nodes[2].center
            == torch.nn.Parameter(torch.tensor([1, 1], dtype=torch.float16))
        ).item()
    )


def test_cluster_tree_growth():
    tree = sample_cluster_tree()
    optimizer = torch.optim.Adam(
        [{"params": leaf.center} for leaf in tree.get_all_leaf_nodes()]
    )
    encode = lambda x: x
    autoencoder = type("Autoencoder", (), {"encode": encode})
    dataset = torch.tensor([[-3, -3], [10, 10], [-0.4, -0.4], [0.4, 0.3]])
    tree.assign_to_nodes(autoencoder.encode(dataset))
    tree.grow_tree(optimizer)
    assert torch.allclose(
        torch.tensor([10.0, 10.0]), tree.root.right_child.right_child.center
    ) or torch.allclose(
        torch.tensor([10.0, 10.0]), tree.root.right_child.left_child.center
    )
    assert torch.allclose(
        torch.tensor([0.4, 0.3]), tree.root.right_child.right_child.center
    ) or torch.allclose(
        torch.tensor([0.4, 0.3]), tree.root.right_child.left_child.center
    )


def test_cluster_tree_assignment():
    encode = lambda x: x
    autoencoder = type('Autoencoder', (), {'encode': encode})
    tree = sample_cluster_tree_with_assignments(autoencoder)

    # check if all assignments made correct
    assert torch.all(
        torch.eq(tree.root.left_child.left_child.assignments, torch.tensor([[-3, -3]]))
    )
    assert torch.all(
        torch.eq(
            tree.root.left_child.right_child.assignments,
            torch.tensor([[-0.4, -0.4]]),
        )
    )
    assert torch.all(
        torch.eq(
            tree.root.right_child.assignments, torch.tensor([[10, 10], [0.4, 0.3]])
        )
    )
    assert torch.all(
        torch.eq(
            tree.root.assignments,
            torch.tensor([[-3, -3], [-0.4, -0.4], [10, 10], [0.4, 0.3]]),
        )
    )
    assert torch.all(
        torch.eq(
            tree.root.left_child.assignments, torch.tensor([[-3, -3], [-0.4, -0.4]])
        )
    )


def test_nc_loss():

    # create mock-autoencoder, which represents just an identity function
    encode = lambda x: x
<<<<<<< HEAD
    autoencoder = type('Autoencoder', (), {'encode': encode})

    tree = sample_cluster_tree_with_assignments(autoencoder)

=======
    autoencoder = type("Autoencoder", (), {"encode": encode})
>>>>>>> a31c19ff
    # calculate nc loss for the above example
    loss = tree.nc_loss(autoencoder)

    # calculate nc loss for the above example manually
    loss_left_left_node = torch.sqrt(
        torch.sum((torch.tensor([-2, -2]) - torch.tensor([-3, -3])) ** 2)
    )
    loss_left_right_node = torch.sqrt(
        torch.sum((torch.tensor([-0.5, -0.5]) - torch.tensor([-0.4, -0.4])) ** 2)
    )
    loss_right_node = torch.sqrt(
        torch.sum(
            (
                torch.tensor([1, 1])
                - (torch.tensor([10, 10]) + torch.tensor([0.4, 0.3])) / 2
            )
            ** 2
        )
    )
    loss_test = (loss_left_left_node + loss_left_right_node + loss_right_node) / 3

    assert torch.all(torch.eq(loss, loss_test))


def test_dc_loss():
<<<<<<< HEAD

    # create mock-autoencoder, which represents just an identity function
    encode = lambda x: x
    autoencoder = type('Autoencoder', (), {'encode': encode})

    tree = sample_cluster_tree_with_assignments(autoencoder)
    
=======
    tree = sample_cluster_tree_with_assignments()

>>>>>>> a31c19ff
    # calculate direction between left child of root and right child of root
    projection_l_r = (
        torch.tensor([0, 0], dtype=torch.float32)
        - torch.tensor([1, 1], dtype=torch.float32)
    ) / np.sqrt(2)
    projection_l_r = projection_l_r[None]  # shape to 1x2 for matmul
    # calculate dc-loss for left child of root
    loss_l_r = torch.abs(
        torch.matmul(
            projection_l_r,
            (
                torch.tensor([0, 0], dtype=torch.float32)[None]
                - torch.tensor([-3, -3], dtype=torch.float32)[None]
            ).T,
        )
    ) + torch.abs(
        torch.matmul(
            projection_l_r,
            (
                torch.tensor([0, 0], dtype=torch.float32)[None]
                - torch.tensor([-0.4, -0.4])[None]
            ).T,
        )
    )
    # calculate direction between right child of root and left child of root (just flip vector)
    projection_r_l = -projection_l_r
    # calculate dc-loss for right child of root
    loss_r_l = torch.abs(
        torch.matmul(
            projection_r_l,
            (
                torch.tensor([1, 1], dtype=torch.float32)[None]
                - torch.tensor([10, 10], dtype=torch.float32)[None]
            ).T,
        )
    ) + torch.abs(
        torch.matmul(
            projection_r_l,
            (
                torch.tensor([1, 1], dtype=torch.float32)[None]
                - torch.tensor([0.4, 0.3])[None]
            ).T,
        )
    )
    # calculate direction between root.left.left and root.left.right
    projection_l_l_r = (
        torch.tensor([-2, -2], dtype=torch.float32) - torch.tensor([-0.5, -0.5])
    ) / np.sqrt((-1.5) ** 2 + (-1.5) ** 2)
    # calculate dc-loss for root.left.left
    loss_l_l_r = torch.abs(
        torch.matmul(
            projection_l_l_r,
            (
                torch.tensor([-2, -2], dtype=torch.float32)[None]
                - torch.tensor([-3, -3], dtype=torch.float32)[None]
            ).T,
        )
    )
    # calculate direction between root.left.right and root.left.left (just flip vector)
    projection_l_r_l = -projection_l_l_r
    # calculate dc-loss for root.left.right
    loss_l_r_l = torch.abs(
        torch.matmul(
            projection_l_r_l,
            (torch.tensor([-0.5, -0.5])[None] - torch.tensor([-0.4, -0.4])[None]).T,
        )
    )
    # calculate overall dc loss
    num_nodes = 4  # excluding root node
    batch_size = 4
    loss_manually = (loss_l_r + loss_r_l + loss_l_l_r + loss_l_r_l) / (
        num_nodes * batch_size
    )

    # create mock-autoencoder, which represents just an identity function
    encode = lambda x: x
    autoencoder = type("Autoencoder", (), {"encode": encode})
    # calculate dc loss of the tree
    loss = tree.dc_loss(autoencoder, 4)

    assert torch.all(torch.eq(loss, loss_manually))<|MERGE_RESOLUTION|>--- conflicted
+++ resolved
@@ -38,7 +38,6 @@
     tree.root.left_child.set_childs(None, np.array([-2, -2]), np.array([-0.5, -0.5]))
     return tree
 
-<<<<<<< HEAD
 def sample_cluster_tree_with_assignments(autoencoder):
     """ 
     Helper method for creating a sample cluster tree with assignments
@@ -46,15 +45,6 @@
     tree = sample_cluster_tree()
     tree.assign_to_nodes(autoencoder, torch.tensor([[-3,-3], [10,10], [-0.4,-0.4],[0.4,0.3]]))
     tree._assign_to_splitnodes(tree.root)
-=======
-
-def sample_cluster_tree_with_assignments():
-    """
-    Helper method for creating a sample cluster tree with assignments
-    """
-    tree = sample_cluster_tree()
-    tree.assign_to_nodes(torch.tensor([[-3, -3], [10, 10], [-0.4, -0.4], [0.4, 0.3]]))
->>>>>>> a31c19ff
     return tree
 
 
@@ -140,14 +130,10 @@
 
     # create mock-autoencoder, which represents just an identity function
     encode = lambda x: x
-<<<<<<< HEAD
     autoencoder = type('Autoencoder', (), {'encode': encode})
 
     tree = sample_cluster_tree_with_assignments(autoencoder)
 
-=======
-    autoencoder = type("Autoencoder", (), {"encode": encode})
->>>>>>> a31c19ff
     # calculate nc loss for the above example
     loss = tree.nc_loss(autoencoder)
 
@@ -173,7 +159,6 @@
 
 
 def test_dc_loss():
-<<<<<<< HEAD
 
     # create mock-autoencoder, which represents just an identity function
     encode = lambda x: x
@@ -181,10 +166,6 @@
 
     tree = sample_cluster_tree_with_assignments(autoencoder)
     
-=======
-    tree = sample_cluster_tree_with_assignments()
-
->>>>>>> a31c19ff
     # calculate direction between left child of root and right child of root
     projection_l_r = (
         torch.tensor([0, 0], dtype=torch.float32)
